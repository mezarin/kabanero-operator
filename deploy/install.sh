--- conflicted
+++ resolved
@@ -154,13 +154,12 @@
 oc apply -f https://github.com/tektoncd/dashboard/releases/download/v0.2.1/openshift-tekton-webhooks-extension-release.yaml
 oc apply -f https://github.com/tektoncd/dashboard/releases/download/v0.2.1/openshift-tekton-dashboard-release.yaml
 
-<<<<<<< HEAD
 # Install KAppNav if selected
 if [ "$ENABLE_KAPPNAV" == "yes" ]
 then
   oc apply -f https://raw.githubusercontent.com/kabanero-io/kabanero-operator/${RELEASE}/deploy/optional.yaml --selector=kabanero.io/component=kappnav
 fi
-=======
+
 # Install complete.  give instructions for how to create an instance.
 SAMPLE_KAB_INSTANCE_URL=https://raw.githubusercontent.com/kabanero-io/kabanero-operator/${RELEASE}/config/samples/default.yaml
 
@@ -177,5 +176,4 @@
 echo "*                                                                          "
 echo "*      oc apply -n kabanero -f ${SAMPLE_KAB_INSTANCE}                  "
 echo "*                                                                          "
-echo "***************************************************************************"
->>>>>>> 4597ec70
+echo "***************************************************************************"