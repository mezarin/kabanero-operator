apiVersion: apiextensions.k8s.io/v1beta1
kind: CustomResourceDefinition
metadata:
  name: kabaneros.kabanero.io
spec:
  group: kabanero.io
  versions:
  - name: v1alpha1
    served: true
    storage: true
    schema:
      openAPIV3Schema:
        properties:
          apiVersion:
            description: 'APIVersion defines the versioned schema of this representation
              of an object. Servers should convert recognized schemas to the latest
              internal value, and may reject unrecognized values. More info: https://git.k8s.io/community/contributors/devel/api-conventions.md#resources'
            type: string
          kind:
            description: 'Kind is a string value representing the REST resource this
              object represents. Servers may infer this from the endpoint the client
              submits requests to. Cannot be updated. In CamelCase. More info: https://git.k8s.io/community/contributors/devel/api-conventions.md#types-kinds'
            type: string
          metadata:
            type: object
          spec:
            properties:
              appsodyOperator:
                properties:
                  enable:
                    type: boolean
                  image:
                    type: string
                  repository:
                    type: string
                  tag:
                    type: string
                  version:
                    type: string
                type: object
              che:
                properties:
                  cheOperator:
                    properties:
                      image:
                        type: string
                      repository:
                        type: string
                      tag:
                        type: string
                      version:
                        type: string
                    type: object
                  cheOperatorInstance:
                    properties:
                      cheWorkspaceClusterRole:
                        type: string
                    type: object
                  enable:
                    type: boolean
                  kabaneroChe:
                    properties:
                      image:
                        type: string
                      repository:
                        type: string
                      tag:
                        type: string
                      version:
                        type: string
                    type: object
                type: object
              cliServices:
                properties:
                  image:
                    type: string
                  repository:
                    type: string
                  sessionExpirationSeconds:
                    type: string
                  tag:
                    type: string
                  version:
                    description: 'Future: Enable     bool   `json:"enable,omitempty"`'
                    type: string
                type: object
              collections:
                properties:
                  repositories:
                    items:
                      properties:
                        activateDefaultCollections:
                          type: boolean
                        name:
                          type: string
                        skipCertVerification:
                          type: boolean
                        url:
                          type: string
                      type: object
                    type: array
                type: object
              github:
                properties:
                  apiUrl:
                    type: string
                  organization:
                    type: string
                  teams:
                    items:
                      type: string
                    type: array
                type: object
              landing:
                properties:
                  enable:
                    type: boolean
                  version:
                    type: string
                type: object
              tekton:
                properties:
                  disabled:
                    type: boolean
                  version:
                    type: string
                type: object
              version:
                type: string
            type: object
          status:
            properties:
              appsody:
                description: Appsody instance readiness status.
                properties:
                  errorMessage:
                    type: string
                  ready:
                    type: string
                type: object
              che:
                description: Che instance readiness status.
                properties:
                  cheOperator:
                    properties:
                      version:
                        type: string
                    type: object
                  errorMessage:
                    type: string
                  kabaneroChe:
                    properties:
                      version:
                        type: string
                    type: object
                  kabaneroCheInstance:
                    properties:
                      cheImage:
                        type: string
                      cheImageTag:
                        type: string
                      cheWorkspaceClusterRole:
                        type: string
                    type: object
                  ready:
                    type: string
                type: object
              cli:
                description: CLI readiness status.
                properties:
                  errorMessage:
                    type: string
                  hostnames:
                    items:
                      type: string
                    type: array
                  ready:
                    type: string
                type: object
              kabaneroInstance:
                description: Kabanero operator instance readiness status. The status
                  is directly correlated to the availability of resources dependencies.
                properties:
                  errorMessage:
                    type: string
                  ready:
                    type: string
                  version:
                    type: string
                type: object
              kappnav:
                description: Kabanero Application Navigator instance readiness status.
                properties:
                  errorMessage:
                    type: string
                  ready:
                    type: string
                type: object
              knativeEventing:
                description: Knative eventing instance readiness status.
                properties:
                  errorMessage:
                    type: string
                  ready:
                    type: string
                  version:
                    type: string
                type: object
              knativeServing:
                description: Knative serving instance readiness status.
                properties:
                  errorMessage:
                    type: string
                  ready:
                    type: string
                  version:
                    type: string
                type: object
              landing:
                description: Kabanero Landing page readiness status.
                properties:
                  errorMessage:
                    type: string
                  ready:
                    type: string
                  version:
                    type: string
                type: object
              tekton:
                description: Tekton instance readiness status.
                properties:
                  errorMessage:
                    type: string
                  ready:
                    type: string
                  version:
                    type: string
                type: object
            type: object
<<<<<<< HEAD
=======
  - name: v1beta1
    served: true
    storage: false
    schema:
      openAPIV3Schema:
        properties:
          apiVersion:
            description: 'APIVersion defines the versioned schema of this representation
              of an object. Servers should convert recognized schemas to the latest
              internal value, and may reject unrecognized values. More info: https://git.k8s.io/community/contributors/devel/api-conventions.md#resources'
            type: string
          kind:
            description: 'Kind is a string value representing the REST resource this
              object represents. Servers may infer this from the endpoint the client
              submits requests to. Cannot be updated. In CamelCase. More info: https://git.k8s.io/community/contributors/devel/api-conventions.md#types-kinds'
            type: string
          metadata:
            type: object
          spec:
            properties:
              appsodyOperator:
                properties:
                  enable:
                    type: boolean
                  image:
                    type: string
                  repository:
                    type: string
                  tag:
                    type: string
                  version:
                    type: string
                type: object
              cliServices:
                properties:
                  enable:
                    type: boolean
                  image:
                    type: string
                  repository:
                    type: string
                  sessionExpirationSeconds:
                    type: string
                  tag:
                    type: string
                  version:
                    type: string
                type: object
              che:
                properties:
                  cheOperator:
                    properties:
                      image:
                        type: string
                      repository:
                        type: string
                      tag:
                        type: string
                      version:
                        type: string
                    type: object
                  cheOperatorInstance:
                    properties:
                      cheWorkspaceClusterRole:
                        type: string
                    type: object
                  enable:
                    type: boolean
                  kabaneroChe:
                    properties:
                      image:
                        type: string
                      repository:
                        type: string
                      tag:
                        type: string
                      version:
                        type: string
                    type: object
                type: object
              collections:
                properties:
                  repositories:
                    items:
                      properties:
                        activateDefaultCollections:
                          type: boolean
                        name:
                          type: string
                        skipCertVerification:
                          type: boolean
                        url:
                          type: string
                      type: object
                    type: array
                type: object
              github:
                properties:
                  apiUrl:
                    type: string
                  organization:
                    type: string
                  team:
                    type: string
                type: object
              landing:
                properties:
                  enable:
                    type: boolean
                  version:
                    type: string
                type: object
              tekton:
                properties:
                  enable:
                    type: string
                  version:
                    type: string
                type: object
              version:
                type: string
            type: object
          status:
            properties:
              appsody:
                description: Appsody instance readiness status.
                properties:
                  errorMessage:
                    type: string
                  ready:
                    type: string
                type: object
              che:
                description: Che instance readiness status.
                properties:
                  cheOperator:
                    properties:
                      version:
                        type: string
                    type: object
                  errorMessage:
                    type: string
                  kabaneroChe:
                    properties:
                      version:
                        type: string
                    type: object
                  kabaneroCheInstance:
                    properties:
                      cheImage:
                        type: string
                      cheImageTag:
                        type: string
                      cheWorkspaceClusterRole:
                        type: string
                    type: object
                  ready:
                    type: string
                type: object
              cli:
                description: CLI readiness status.
                properties:
                  errorMessage:
                    type: string
                  hostnames:
                    items:
                      type: string
                    type: array
                  ready:
                    type: string
                type: object
              kabaneroInstance:
                description: Kabanero operator instance readiness status. The status
                  is directly correlated to the availability of resources dependencies.
                properties:
                  errorMessage:
                    type: string
                  ready:
                    type: string
                  version:
                    type: string
                type: object
              knativeEventing:
                description: Knative eventing instance readiness status.
                properties:
                  errorMessage:
                    type: string
                  ready:
                    type: string
                  version:
                    type: string
                type: object
              knativeServing:
                description: Knative serving instance readiness status.
                properties:
                  errorMessage:
                    type: string
                  ready:
                    type: string
                  version:
                    type: string
                type: object
              landing:
                description: Kabanero Landing page readiness status.
                properties:
                  errorMessage:
                    type: string
                  ready:
                    type: string
                  version:
                    type: string
                type: object
              tekton:
                description: Tekton instance readiness status.
                properties:
                  errorMessage:
                    type: string
                  ready:
                    type: string
                  version:
                    type: string
                type: object
            type: object
>>>>>>> 697f3477
  conversion:
    strategy: None
  names:
    kind: Kabanero
    listKind: KabaneroList
    plural: kabaneros
    singular: kabanero
  scope: Namespaced
  subresources:
    status: {}
  additionalPrinterColumns:
  - JSONPath: .metadata.creationTimestamp
    description: CreationTimestamp is a timestamp representing the server time when
      this object was created. It is not guaranteed to be set in happens-before order
      across separate operations.
    name: Age
    type: date
  - JSONPath: .status.kabaneroInstance.version
    description: Kabanero operator instance version.
    name: Version
    type: string
  - JSONPath: .status.kabaneroInstance.ready
    description: Kabanero operator instance readiness status. The status is directly
      correlated to the availability of the operator's resources dependencies.
    name: Ready
    type: string<|MERGE_RESOLUTION|>--- conflicted
+++ resolved
@@ -237,232 +237,6 @@
                     type: string
                 type: object
             type: object
-<<<<<<< HEAD
-=======
-  - name: v1beta1
-    served: true
-    storage: false
-    schema:
-      openAPIV3Schema:
-        properties:
-          apiVersion:
-            description: 'APIVersion defines the versioned schema of this representation
-              of an object. Servers should convert recognized schemas to the latest
-              internal value, and may reject unrecognized values. More info: https://git.k8s.io/community/contributors/devel/api-conventions.md#resources'
-            type: string
-          kind:
-            description: 'Kind is a string value representing the REST resource this
-              object represents. Servers may infer this from the endpoint the client
-              submits requests to. Cannot be updated. In CamelCase. More info: https://git.k8s.io/community/contributors/devel/api-conventions.md#types-kinds'
-            type: string
-          metadata:
-            type: object
-          spec:
-            properties:
-              appsodyOperator:
-                properties:
-                  enable:
-                    type: boolean
-                  image:
-                    type: string
-                  repository:
-                    type: string
-                  tag:
-                    type: string
-                  version:
-                    type: string
-                type: object
-              cliServices:
-                properties:
-                  enable:
-                    type: boolean
-                  image:
-                    type: string
-                  repository:
-                    type: string
-                  sessionExpirationSeconds:
-                    type: string
-                  tag:
-                    type: string
-                  version:
-                    type: string
-                type: object
-              che:
-                properties:
-                  cheOperator:
-                    properties:
-                      image:
-                        type: string
-                      repository:
-                        type: string
-                      tag:
-                        type: string
-                      version:
-                        type: string
-                    type: object
-                  cheOperatorInstance:
-                    properties:
-                      cheWorkspaceClusterRole:
-                        type: string
-                    type: object
-                  enable:
-                    type: boolean
-                  kabaneroChe:
-                    properties:
-                      image:
-                        type: string
-                      repository:
-                        type: string
-                      tag:
-                        type: string
-                      version:
-                        type: string
-                    type: object
-                type: object
-              collections:
-                properties:
-                  repositories:
-                    items:
-                      properties:
-                        activateDefaultCollections:
-                          type: boolean
-                        name:
-                          type: string
-                        skipCertVerification:
-                          type: boolean
-                        url:
-                          type: string
-                      type: object
-                    type: array
-                type: object
-              github:
-                properties:
-                  apiUrl:
-                    type: string
-                  organization:
-                    type: string
-                  team:
-                    type: string
-                type: object
-              landing:
-                properties:
-                  enable:
-                    type: boolean
-                  version:
-                    type: string
-                type: object
-              tekton:
-                properties:
-                  enable:
-                    type: string
-                  version:
-                    type: string
-                type: object
-              version:
-                type: string
-            type: object
-          status:
-            properties:
-              appsody:
-                description: Appsody instance readiness status.
-                properties:
-                  errorMessage:
-                    type: string
-                  ready:
-                    type: string
-                type: object
-              che:
-                description: Che instance readiness status.
-                properties:
-                  cheOperator:
-                    properties:
-                      version:
-                        type: string
-                    type: object
-                  errorMessage:
-                    type: string
-                  kabaneroChe:
-                    properties:
-                      version:
-                        type: string
-                    type: object
-                  kabaneroCheInstance:
-                    properties:
-                      cheImage:
-                        type: string
-                      cheImageTag:
-                        type: string
-                      cheWorkspaceClusterRole:
-                        type: string
-                    type: object
-                  ready:
-                    type: string
-                type: object
-              cli:
-                description: CLI readiness status.
-                properties:
-                  errorMessage:
-                    type: string
-                  hostnames:
-                    items:
-                      type: string
-                    type: array
-                  ready:
-                    type: string
-                type: object
-              kabaneroInstance:
-                description: Kabanero operator instance readiness status. The status
-                  is directly correlated to the availability of resources dependencies.
-                properties:
-                  errorMessage:
-                    type: string
-                  ready:
-                    type: string
-                  version:
-                    type: string
-                type: object
-              knativeEventing:
-                description: Knative eventing instance readiness status.
-                properties:
-                  errorMessage:
-                    type: string
-                  ready:
-                    type: string
-                  version:
-                    type: string
-                type: object
-              knativeServing:
-                description: Knative serving instance readiness status.
-                properties:
-                  errorMessage:
-                    type: string
-                  ready:
-                    type: string
-                  version:
-                    type: string
-                type: object
-              landing:
-                description: Kabanero Landing page readiness status.
-                properties:
-                  errorMessage:
-                    type: string
-                  ready:
-                    type: string
-                  version:
-                    type: string
-                type: object
-              tekton:
-                description: Tekton instance readiness status.
-                properties:
-                  errorMessage:
-                    type: string
-                  ready:
-                    type: string
-                  version:
-                    type: string
-                type: object
-            type: object
->>>>>>> 697f3477
   conversion:
     strategy: None
   names:
