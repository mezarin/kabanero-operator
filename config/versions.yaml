# Maps Kabanero platform version to related component versions
# understood by the other operators. 

# Note the following sequence: the Kabanero operator becomes aware
# of a new version of the Kabanero platform, in part by editing this file
# Once the operators are rolled out, the administrator can choose to use
# the new Kabanero version by editing the Kabanero resource. This causes
# other resources to be updated using this mapping

# When the Kabanero instance does not specify which version of Kabanero to use,
# this is the value
default: "0.3.0"

# Top level: relates Kabanero versions to software versions
kabanero:
- version: "0.3.0"
  related-versions: 
<<<<<<< HEAD
    cli-services: "0.3.0-alpha.1"
    landing: "0.3.0-rc.1"
=======
    cli-services: "0.3.0-rc.2"
    landing: "0.2.0"
>>>>>>> 15c5c956
    kabanero-che: "0.5.0"
    webhook: "0.1.0"

related-software:
  landing:
  - version: "0.3.0-rc.1"
    orchestrations: "orchestrations/landing/0.1"
    identifiers:
      repository: "kabanero/landing"
      tag: "0.3.0-rc.1"

  cli-services: 
  - version: "0.3.0-rc.2"
    orchestrations: "orchestrations/cli-services/0.1"
    identifiers:
      repository: "kabanero/kabanero-command-line-services"
      tag: "0.3.0-rc.2"

  kabanero-che:
  - version: "0.5.0"
    orchestrations: "orchestrations/che/0.1"
    identifiers:
      eclipseCheTag: "7.2.0"
      repository: "kabanero/kabanero-che"
      tag: "0.5.0"

  webhook:
  - version: "0.1.0"
    orchestrations: "orchestrations/webhook/0.1"
    identifiers:
      repository: "kabanero/kabanero-webhook"
      tag: "0.1"<|MERGE_RESOLUTION|>--- conflicted
+++ resolved
@@ -15,13 +15,8 @@
 kabanero:
 - version: "0.3.0"
   related-versions: 
-<<<<<<< HEAD
-    cli-services: "0.3.0-alpha.1"
+    cli-services: "0.3.0-rc.2"
     landing: "0.3.0-rc.1"
-=======
-    cli-services: "0.3.0-rc.2"
-    landing: "0.2.0"
->>>>>>> 15c5c956
     kabanero-che: "0.5.0"
     webhook: "0.1.0"
 
