--- conflicted
+++ resolved
@@ -30,15 +30,9 @@
     landing: "0.1.0"
 - version: "0.2.0"
   related-versions: 
-<<<<<<< HEAD
     appsody-operator: "0.2.0"
     cli-services: "0.1.0"
-    landing: "0.1.0"
-=======
-    appsody-operator: "0.1.0"
-    cli-services: "0.1.0"
     landing: "0.2.0"
->>>>>>> 407390a3
 
 related-software:
   appsody-operator:
@@ -65,7 +59,7 @@
       repository: "kabanero/landing"
       tag: "0.2.0"
 
-  cli-services:
+  cli-services: 
   - version: "0.1.1-rc.1"
     orchestrations: "orchestrations/cli-services/0.1"
     identifiers:
