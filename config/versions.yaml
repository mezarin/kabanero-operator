# Maps Kabanero platform version to related component versions
# understood by the other operators. 

# Note the following sequence: the Kabanero operator becomes aware
# of a new version of the Kabanero platform, in part by editing this file
# Once the operators are rolled out, the administrator can choose to use
# the new Kabanero version by editing the Kabanero resource. This causes
# other resources to be updated using this mapping

# When the Kabanero instance does not specify which version of Kabanero to use,
# this is the value
<<<<<<< HEAD
default: "0.3.1"
=======
default: "0.4.0"
>>>>>>> e00d3da0

# Top level: relates Kabanero versions to software versions
kabanero:
- version: "0.4.0"
  related-versions: 
    cli-services: "0.3.0"
    landing: "0.3.0"
    kabanero-che: "0.6.0"
    webhook: "0.1.0"
<<<<<<< HEAD
- version: "0.3.1"
  related-versions: 
    cli-services: "0.3.0"
    landing: "0.3.0"
    kabanero-che: "0.6.0"
    webhook: "0.1.0"
=======
    collection-controller: "0.4.0"
>>>>>>> e00d3da0
- version: "0.3.0"
  related-versions: 
    cli-services: "0.3.0"
    landing: "0.3.0"
    kabanero-che: "0.6.0"
    webhook: "0.1.0"
    collection-controller: "0.4.0"

related-software:
  landing:
  - version: "0.3.0"
    orchestrations: "orchestrations/landing/0.1"
    identifiers:
      repository: "kabanero/landing"
      tag: "0.3.0"

  cli-services: 
  - version: "0.3.0"
    orchestrations: "orchestrations/cli-services/0.1"
    identifiers:
      repository: "kabanero/kabanero-command-line-services"
      tag: "0.3.0"

  kabanero-che:
  - version: "0.6.0"
    orchestrations: "orchestrations/che/0.1"
    identifiers:
      eclipseCheTag: "7.3.1"
      repository: "kabanero/kabanero-che"
      tag: "0.6.0"

  webhook:
  - version: "0.1.0"
    orchestrations: "orchestrations/webhook/0.1"
    identifiers:
      repository: "kabanero/kabanero-webhook"
      tag: "0.1"

  collection-controller: 
  - version: "0.4.0"
    orchestrations: "orchestrations/collection-controller/0.1"
    identifiers:
      repository: "kabanero/kabanero-operator-collection-controller"
      tag: "0.4.0-alpha.1"<|MERGE_RESOLUTION|>--- conflicted
+++ resolved
@@ -9,11 +9,7 @@
 
 # When the Kabanero instance does not specify which version of Kabanero to use,
 # this is the value
-<<<<<<< HEAD
-default: "0.3.1"
-=======
 default: "0.4.0"
->>>>>>> e00d3da0
 
 # Top level: relates Kabanero versions to software versions
 kabanero:
@@ -23,16 +19,14 @@
     landing: "0.3.0"
     kabanero-che: "0.6.0"
     webhook: "0.1.0"
-<<<<<<< HEAD
+    collection-controller: "0.4.0"
 - version: "0.3.1"
   related-versions: 
     cli-services: "0.3.0"
     landing: "0.3.0"
     kabanero-che: "0.6.0"
     webhook: "0.1.0"
-=======
     collection-controller: "0.4.0"
->>>>>>> e00d3da0
 - version: "0.3.0"
   related-versions: 
     cli-services: "0.3.0"
