# Maps Kabanero platform version to related component versions
# understood by the other operators. 

# Note the following sequence: the Kabanero operator becomes aware
# of a new version of the Kabanero platform, in part by editing this file
# Once the operators are rolled out, the administrator can choose to use
# the new Kabanero version by editing the Kabanero resource. This causes
# other resources to be updated using this mapping

# When the Kabanero instance does not specify which version of Kabanero to use,
# this is the value
default: "0.8.0"

# Top level: relates Kabanero versions to software versions
kabanero:
- version: "0.8.0"
  related-versions: 
    cli-services: "0.8.0-rc.1"
    landing: "0.8.0-rc.1"
    events: "0.1.0"
    collection-controller: "0.8.0-rc.1"
    stack-controller: "0.8.0-rc.1"
    admission-webhook: "0.8.0-rc.1"
    sso: "7.3.2"
    codeready-workspaces: "0.8.0"

- version: "0.7.0"
  related-versions: 
    cli-services: "0.7.0"
    landing: "0.7.0"
    events: "0.1.0"
    collection-controller: "0.7.0"
    stack-controller: "0.7.0"
    admission-webhook: "0.7.0"
    sso: "7.3.2"
    codeready-workspaces: "0.6.0"

- version: "0.6.1"
  related-versions: 
    cli-services: "0.6.0"
    landing: "0.6.0"
    events: "0.1.0"
    collection-controller: "0.6.1"
    stack-controller: "0.6.1"
    admission-webhook: "0.6.1"
    sso: "7.3.2"
    codeready-workspaces: "0.6.0"
    
- version: "0.6.0"
  related-versions: 
    cli-services: "0.6.0"
    landing: "0.6.0"
    events: "0.1.0"
    collection-controller: "0.6.0"
    stack-controller: "0.6.0"
    admission-webhook: "0.6.0"
    sso: "7.3.2"
    codeready-workspaces: "0.6.0"

related-software:
  landing:
  - version: "0.8.0-rc.1"
    orchestrations: "orchestrations/landing/0.1"
    identifiers:
      repository: "kabanero/landing"
      tag: "0.8.0-rc.1"
  - version: "0.7.0"
    orchestrations: "orchestrations/landing/0.1"
    identifiers:
      repository: "kabanero/landing"
      tag: "0.7.0"
  - version: "0.6.0"
    orchestrations: "orchestrations/landing/0.1"
    identifiers:
      repository: "kabanero/landing"
      tag: "0.6.0"

  cli-services:
  - version: "0.8.0-rc.1"
    orchestrations: "orchestrations/cli-services/0.1"
    identifiers:
      repository: "kabanero/kabanero-command-line-services"
      tag: "0.8.0-rc.1"
  - version: "0.7.0"
    orchestrations: "orchestrations/cli-services/0.1"
    identifiers:
      repository: "kabanero/kabanero-command-line-services"
      tag: "0.7.0"
  - version: "0.6.0"
    orchestrations: "orchestrations/cli-services/0.1"
    identifiers:
      repository: "kabanero/kabanero-command-line-services"
      tag: "0.6.0"

  codeready-workspaces:
  - version: "0.8.0"
    orchestrations: "orchestrations/codeready-workspaces/0.1"
    identifiers:
      devfile-reg-repository: "kabanero/che-devfile-registry"
      devfile-reg-tag: "0.9.0"
  - version: "0.6.0"
    orchestrations: "orchestrations/codeready-workspaces/0.1"
    identifiers:
      devfile-reg-repository: "kabanero/che-devfile-registry"
      devfile-reg-tag: "0.8.0"

  events:
  - version: "0.1.0"
    orchestrations: "orchestrations/events/0.1"
    identifiers:
      repository: "kabanero/kabanero-events"
      tag: "0.1"

  collection-controller: 
  - version: "0.8.0-rc.1"
    orchestrations: "orchestrations/collection-controller/0.1"
    identifiers:
<<<<<<< HEAD
      repository: "FROM_POD"
      tag: "FROM_POD"
=======
      repository: "kabanero/kabanero-operator-collection-controller"
      tag: "0.8.0-rc.1"
>>>>>>> 0a525ff4
  - version: "0.7.0"
    orchestrations: "orchestrations/collection-controller/0.1"
    identifiers:
      repository: "kabanero/kabanero-operator-collection-controller"
      tag: "0.7.0"
  - version: "0.6.1"
    orchestrations: "orchestrations/collection-controller/0.1"
    identifiers:
      repository: "kabanero/kabanero-operator-collection-controller"
      tag: "0.6.1"
  - version: "0.6.0"
    orchestrations: "orchestrations/collection-controller/0.1"
    identifiers:
      repository: "kabanero/kabanero-operator-collection-controller"
      tag: "0.6.0"

  stack-controller: 
  - version: "0.8.0-rc.1"
    orchestrations: "orchestrations/stack-controller/0.1"
    identifiers:
<<<<<<< HEAD
      repository: "FROM_POD"
      tag: "FROM_POD"
=======
      repository: "kabanero/kabanero-operator-stack-controller"
      tag: "0.8.0-rc.1"
>>>>>>> 0a525ff4
  - version: "0.7.0"
    orchestrations: "orchestrations/stack-controller/0.1"
    identifiers:
      repository: "kabanero/kabanero-operator-stack-controller"
      tag: "0.7.0"
  - version: "0.6.1"
    orchestrations: "orchestrations/stack-controller/0.1"
    identifiers:
      repository: "kabanero/kabanero-operator-stack-controller"
      tag: "0.6.1"
  - version: "0.6.0"
    orchestrations: "orchestrations/stack-controller/0.1"
    identifiers:
      repository: "kabanero/kabanero-operator-stack-controller"
      tag: "0.6.0"

  admission-webhook:
  - version: "0.8.0-rc.1"
    orchestrations: "orchestrations/admission-webhook/0.2"
    identifiers:
<<<<<<< HEAD
      repository: "FROM_POD"
      tag: "FROM_POD"
=======
      repository: "kabanero/kabanero-operator-admission-webhook"
      tag: "0.8.0-rc.1"
>>>>>>> 0a525ff4
  - version: "0.7.0"
    orchestrations: "orchestrations/admission-webhook/0.2"
    identifiers:
      repository: "kabanero/kabanero-operator-admission-webhook"
      tag: "0.7.0"
  - version: "0.6.1"
    orchestrations: "orchestrations/admission-webhook/0.2"
    identifiers:
      repository: "kabanero/kabanero-operator-admission-webhook"
      tag: "0.6.1"
  - version: "0.6.0"
    orchestrations: "orchestrations/admission-webhook/0.2"
    identifiers:
      repository: "kabanero/kabanero-operator-admission-webhook"
      tag: "0.6.0"

  sso:
  - version: "7.3.2"
    orchestrations: "orchestrations/sso/0.1"<|MERGE_RESOLUTION|>--- conflicted
+++ resolved
@@ -13,6 +13,17 @@
 
 # Top level: relates Kabanero versions to software versions
 kabanero:
+- version: "0.9.0"
+  related-versions: 
+    cli-services: "0.8.0-rc.1"
+    landing: "0.8.0-rc.1"
+    events: "0.1.0"
+    collection-controller: "0.9.0"
+    stack-controller: "0.9.0"
+    admission-webhook: "0.9.0"
+    sso: "7.3.2"
+    codeready-workspaces: "0.8.0"
+
 - version: "0.8.0"
   related-versions: 
     cli-services: "0.8.0-rc.1"
@@ -75,7 +86,7 @@
       repository: "kabanero/landing"
       tag: "0.6.0"
 
-  cli-services:
+  cli-services: 
   - version: "0.8.0-rc.1"
     orchestrations: "orchestrations/cli-services/0.1"
     identifiers:
@@ -112,16 +123,16 @@
       tag: "0.1"
 
   collection-controller: 
-  - version: "0.8.0-rc.1"
-    orchestrations: "orchestrations/collection-controller/0.1"
-    identifiers:
-<<<<<<< HEAD
+  - version: "0.9.0"
+    orchestrations: "orchestrations/collection-controller/0.1"
+    identifiers:
       repository: "FROM_POD"
       tag: "FROM_POD"
-=======
-      repository: "kabanero/kabanero-operator-collection-controller"
-      tag: "0.8.0-rc.1"
->>>>>>> 0a525ff4
+  - version: "0.8.0-rc.1"
+    orchestrations: "orchestrations/collection-controller/0.1"
+    identifiers:
+      repository: "kabanero/kabanero-operator-collection-controller"
+      tag: "0.8.0-rc.1"
   - version: "0.7.0"
     orchestrations: "orchestrations/collection-controller/0.1"
     identifiers:
@@ -139,16 +150,16 @@
       tag: "0.6.0"
 
   stack-controller: 
-  - version: "0.8.0-rc.1"
-    orchestrations: "orchestrations/stack-controller/0.1"
-    identifiers:
-<<<<<<< HEAD
+  - version: "0.9.0"
+    orchestrations: "orchestrations/stack-controller/0.1"
+    identifiers:
       repository: "FROM_POD"
       tag: "FROM_POD"
-=======
-      repository: "kabanero/kabanero-operator-stack-controller"
-      tag: "0.8.0-rc.1"
->>>>>>> 0a525ff4
+  - version: "0.8.0-rc.1"
+    orchestrations: "orchestrations/stack-controller/0.1"
+    identifiers:
+      repository: "kabanero/kabanero-operator-stack-controller"
+      tag: "0.8.0-rc.1"
   - version: "0.7.0"
     orchestrations: "orchestrations/stack-controller/0.1"
     identifiers:
@@ -166,16 +177,16 @@
       tag: "0.6.0"
 
   admission-webhook:
-  - version: "0.8.0-rc.1"
-    orchestrations: "orchestrations/admission-webhook/0.2"
-    identifiers:
-<<<<<<< HEAD
+  - version: "0.9.0"
+    orchestrations: "orchestrations/admission-webhook/0.2"
+    identifiers:
       repository: "FROM_POD"
       tag: "FROM_POD"
-=======
-      repository: "kabanero/kabanero-operator-admission-webhook"
-      tag: "0.8.0-rc.1"
->>>>>>> 0a525ff4
+  - version: "0.8.0-rc.1"
+    orchestrations: "orchestrations/admission-webhook/0.2"
+    identifiers:
+      repository: "kabanero/kabanero-operator-admission-webhook"
+      tag: "0.8.0-rc.1"
   - version: "0.7.0"
     orchestrations: "orchestrations/admission-webhook/0.2"
     identifiers:
