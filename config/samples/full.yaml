# This example demonstrates all of the possible configuration elements
#
# Note that some of the attributes may not make sense in combination with other attributes
# and that this sample might not be runable as-is
apiVersion: kabanero.io/v1alpha2
kind: Kabanero
metadata:
  name: kabanero
spec:
  # The platform version determines the desired version for all components, but those
  # can be overriden individually as well
  version: "0.6.0"

  targetNamespaces:
  - ns1
  - ns2

  cliServices:
    # Overrides the setting for version on this component
    version: "0.5.0"

    # Overrides the image as a separate repository or tag
    repository: kabanero/kabanero-command-line-services
    tag: "0.5.0"

    # Overrides the image uri
    image: kabanero/kabanero-command-line-services:0.5.0

    # Indicates the token expiration time 
    # Specify a positive integer followed by a unit of time, which can be hours (h), minutes (m), or seconds (s). 
    # For example, specify 30 seconds as 30s. 
    # You can include multiple values in a single entry. For example, 1m30s is equivalent to 90 seconds.
    sessionExpirationSeconds: "1440m"

  collectionController:
    # Overrides the setting for version on this component
    version: "0.6.0-alpha.3"

    # Overrides the image as a separate repository or tag
    repository: kabanero/kabaner-operator-collection-controller
    tag: "0.6.0-alpha.3"

    # Overrides the image uri
    image: kabanero/kabanero-operator-collection-controller:0.6.0-alpha.3

  stackController:
    # Overrides the setting for version on this component
    version: "0.6.0-alpha.3"

    # Overrides the image as a separate repository or tag
    repository: kabanero/kabaner-operator-stack-controller
    tag: "0.6.0-alpha.3"

    # Overrides the image uri
    image: kabanero/kabanero-operator-stack-controller:0.6.0-alpha.3

  landing:
    # The landing page is enabled by default. To disable specify false.
    enable: true

  admissionControllerWebhook:
    # Overrides the setting for version on this component
    version: "0.6.0-alpha.3"

    # Overrides the image as a separate repository or tag
    repository: kabanero/kabanero-operator-admission-webhook
    tag: "0.6.0-alpha.3"

    # Overrides the image uri
<<<<<<< HEAD
    image: kabanero/kabanero-operator-admission-webhook:0.6.0-alpha.1
  
  codeReadyWorkspaces:
    # CodeReadyWorkspaces CR instance deployment is disabled by default. To enable it, set the enable value to true. 
=======
    image: kabanero/kabanero-operator-admission-webhook:0.6.0-alpha.3
    
  che:
    # che is disabled by default. Set the enable value to true/false to enable/disable the Che installation.
>>>>>>> 086707aa
    enable: true

    operator:
      # Custom resource instance configuration.
      customResourceInstance:
        # Image used in Devfile registry deployment.
        devFileRegistryImage:
          # Overrides the setting for version on this component.
          version: "0.6.0"

          # Overrides the image as a separate repository or tag
          repository: kabanero/che-devfile-registry
          tag: "0.8.0"

          # Overrides the image uri
          image: kabanero/che-devfile-registry:0.8.0

        # Specifies a custom cluster role to user for the Che workspaces uses the default roles if left blank.
        # The default value is eclipse-codewind.
        cheWorkspaceClusterRole: eclipse-codewind

        # TLS mode for Che. Make sure you either have public cert, or set selfSignedCert to true. The default value is false.
        tlsSupport: false

        # When set to true the operator will attempt to get a secret in OpenShift router namespace to add it to Java
        # trust store of Che server. Requires cluster-admin privileges for operator service account. The default value is false.
        selfSignedCert: false

        # Instructs an Operator to enable OpenShift v3 identity provider in Keycloak, as well as create respective
        # oAuthClient and configure Che configMap accordingly. The default value is false.
        openShiftOAuth: false

  stacks:
    # A list of those repositories which are searched for collections
    repositories: 
    - name: incubator
      https:
        url: https://github.com/kabanero-io/collections/releases/download/0.5.0/kabanero-index.yaml

        # Sets the collection resource's initial desiredState value to active or inactive when 
        # the CR instance is initially deployed. Post CR instance deployment, updates to 
        # a collection's desired state can be done by editing each collection resource manually.
        # A collection's desiredState value of active or inactive is what determines whether the 
        # assets associated with a collection object are activated or deactived.
        # Setting activateDefaultCollections to true sets the collection's initial desiredState to "active". 
        # Setting activateDefaultCollections to false sets the collection's initial desiredState to "inactive".
        # ActivateDefaultCollections' default value is false.
        activateDefaultCollections: true

  # The information in the Github section is used by the Kabanero CLI to
  # perform user to role mapping when accessing the collection.
  github:
    # The API URL refers to the Github instance (or GHE instance) that
    # contains the organization where the collection was cloned.  The
    # CLI will use this URL to interact with Github (or GHE).
    apiUrl: https://api.github.com
    # The Github organization contains the repository where the
    # collection was cloned.
    organization: kabanero-io
    # The list of teams which should have admin authority to the
    # collection.  Each team must be defined in the Github
    # organization.  Members of the teams will be able to login to the
    # Kabanero CLI and administer the collection.
    teams:
    - adminTeam<|MERGE_RESOLUTION|>--- conflicted
+++ resolved
@@ -67,17 +67,10 @@
     tag: "0.6.0-alpha.3"
 
     # Overrides the image uri
-<<<<<<< HEAD
-    image: kabanero/kabanero-operator-admission-webhook:0.6.0-alpha.1
-  
+    image: kabanero/kabanero-operator-admission-webhook:0.6.0-alpha.3
+    
   codeReadyWorkspaces:
     # CodeReadyWorkspaces CR instance deployment is disabled by default. To enable it, set the enable value to true. 
-=======
-    image: kabanero/kabanero-operator-admission-webhook:0.6.0-alpha.3
-    
-  che:
-    # che is disabled by default. Set the enable value to true/false to enable/disable the Che installation.
->>>>>>> 086707aa
     enable: true
 
     operator:
@@ -86,7 +79,7 @@
         # Image used in Devfile registry deployment.
         devFileRegistryImage:
           # Overrides the setting for version on this component.
-          version: "0.6.0"
+      version: "0.6.0"
 
           # Overrides the image as a separate repository or tag
           repository: kabanero/che-devfile-registry
@@ -97,7 +90,7 @@
 
         # Specifies a custom cluster role to user for the Che workspaces uses the default roles if left blank.
         # The default value is eclipse-codewind.
-        cheWorkspaceClusterRole: eclipse-codewind
+      cheWorkspaceClusterRole: eclipse-codewind
 
         # TLS mode for Che. Make sure you either have public cert, or set selfSignedCert to true. The default value is false.
         tlsSupport: false
