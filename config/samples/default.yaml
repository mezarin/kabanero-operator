apiVersion: kabanero.io/v1alpha2
kind: Kabanero
metadata:
  name: kabanero
spec:
<<<<<<< HEAD
  version: "0.10.0"
=======
  version: "0.9.1"
>>>>>>> 1d98ae68
  stacks:
    repositories:
    - name: central
      https:
        url: https://github.com/kabanero-io/kabanero-stack-hub/releases/download/0.9.0/kabanero-stack-hub-index.yaml
    pipelines:
    - id: default
      sha256: deb5162495e1fe60ab52632f0879f9c9b95e943066590574865138791cbe948f
      https:
        url: https://github.com/kabanero-io/kabanero-pipelines/releases/download/0.9.1/default-kabanero-pipelines.tar.gz<|MERGE_RESOLUTION|>--- conflicted
+++ resolved
@@ -3,11 +3,7 @@
 metadata:
   name: kabanero
 spec:
-<<<<<<< HEAD
   version: "0.10.0"
-=======
-  version: "0.9.1"
->>>>>>> 1d98ae68
   stacks:
     repositories:
     - name: central
