--- conflicted
+++ resolved
@@ -4,7 +4,7 @@
 	"fmt"
 	"testing"
 	"net/http/httptest"
-	
+
 	kabanerov1alpha2 "github.com/kabanero-io/kabanero-operator/pkg/apis/kabanero/v1alpha2"
 	logf "sigs.k8s.io/controller-runtime/pkg/log"
 )
@@ -16,15 +16,9 @@
 
 	reqLogger := logf.NullLogger{}
 	pipelineStatus := kabanerov1alpha2.PipelineStatus{
-<<<<<<< HEAD
-		Url:        "https://github.com/kabanero-io/stacks/releases/download/v0.0.1/incubator.java-microprofile.pipeline.default.tar.gz",
-		Digest:     "8eacd2a6870c2b7c729ae1441cc58d6f1356bde08a022875f9f50bca8fc66543",
-		GitRelease: kabanerov1alpha2.GitReleaseInfo{}}
-=======
 		Url:        server.URL + basicPipeline.name,
 		Digest:     basicPipeline.sha256,
-		GitRelease: kabanerov1alpha2.GitReleaseSpec{}}
->>>>>>> cc55c202
+		GitRelease: kabanerov1alpha2.GitReleaseInfo{}}
 
 	manifests, err := GetManifests(nil, "kabanero", pipelineStatus, map[string]interface{}{"StackName": "Eclipse Microprofile", "StackId": "java-microprofile"}, false, reqLogger)
 	if err != nil {
@@ -43,15 +37,9 @@
 
 	reqLogger := logf.NullLogger{}
 	pipelineStatus := kabanerov1alpha2.PipelineStatus{
-<<<<<<< HEAD
-		Url:        "https://github.com/kabanero-io/stacks/releases/download/v0.0.1/incubator.java-microprofile.pipeline.default.tar.gz?raw=true",
-		Digest:     "8eacd2a6870c2b7c729ae1441cc58d6f1356bde08a022875f9f50bca8fc66543",
-		GitRelease: kabanerov1alpha2.GitReleaseInfo{}}
-=======
 		Url:        server.URL + basicPipeline.name,
 		Digest:     basicPipeline.sha256,
-		GitRelease: kabanerov1alpha2.GitReleaseSpec{}}
->>>>>>> cc55c202
+		GitRelease: kabanerov1alpha2.GitReleaseInfo{}}
 
 	manifests, err := GetManifests(nil, "kabanero", pipelineStatus, map[string]interface{}{"StackName": "Eclipse Microprofile", "StackId": "java-microprofile"}, false, reqLogger)
 	if err != nil {
