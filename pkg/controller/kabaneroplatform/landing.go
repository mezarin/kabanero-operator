--- conflicted
+++ resolved
@@ -95,19 +95,9 @@
 		return err
 	}
 
-<<<<<<< HEAD
-	// Update the web console's ConfigMap with custom data.  If we could
-	// not find the web console config map, skip it.
-	err = customizeWebConsole(k, clientset, config, landingURL)
-	if apierrors.IsNotFound(err) {
-		err = nil
-	}
-	
-=======
 	// Update the web console's ConfigMap with custom data.
 	err = customizeWebConsole(k, c, clientset, config, landingURL)
 
->>>>>>> 5c1dcc0d
 	return err
 }
 
