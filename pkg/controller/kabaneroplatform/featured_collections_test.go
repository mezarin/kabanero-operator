--- conflicted
+++ resolved
@@ -286,7 +286,6 @@
 	}
 }
 
-<<<<<<< HEAD
 // Read an appsody index and specify custom pipelines in the Kabanero CR instance.
 func TestReconcileAppsodyStacksCustomPipelines(t *testing.T) {
 	// The server that will host the pipeline zip
@@ -426,9 +425,6 @@
 	}
 }
 
-=======
-// TODO: Tests where we specify the pipeline zips in the Kabanero CR instance.
->>>>>>> 5f74ddd9
 
 // Attempts to resolve the featured stacks from the default repository
 func TestResolveFeaturedStacks(t *testing.T) {
@@ -508,5 +504,4 @@
 	if len(nodejsStackVersions) != 2 {
 		t.Fatal(fmt.Sprintf("Expected two versions of nodejs stack, but found %v: %v", len(nodejsStackVersions), nodejsStackVersions))
 	}
-}
-
+}