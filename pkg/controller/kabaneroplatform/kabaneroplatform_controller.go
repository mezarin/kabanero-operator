--- conflicted
+++ resolved
@@ -182,7 +182,6 @@
 		return reconcile.Result{}, nil
 	}
 
-<<<<<<< HEAD
 	// Reconcile the admission controller webhook
 	err = reconcileAdmissionControllerWebhook(ctx, instance, r.client, reqLogger)
 	if err != nil {
@@ -198,7 +197,6 @@
 		return reconcile.Result{Requeue: true, RequeueAfter: 10 * time.Second}, nil
 	}
 	
-=======
 	// Deploy the kabanero operator collection controller.
 	err = reconcileCollectionController(ctx, instance, r.client)
 	if err != nil {
@@ -206,7 +204,6 @@
 		return reconcile.Result{}, err
 	}
 
->>>>>>> e00d3da0
 	// Deploy feature collection resources.
 	err = reconcileFeaturedCollections(ctx, instance, r.client)
 	if err != nil {
@@ -244,7 +241,7 @@
 		reqLogger.Error(err, "Error reconciling kabanero-webhook")
 		return reconcile.Result{}, err
 	}
-
+	
 	// Determine the status of the kabanero operator instance and set it.
 	isReady, err := processStatus(ctx, request, instance, r.client, reqLogger)
 	if err != nil {
@@ -373,12 +370,8 @@
 	isKubernetesAppNavigatorReady, _ := getKappnavStatus(k, c)
 	isCheReady, _ := getCheStatus(ctx, k, c)
 	isWebhookRouteReady, _ := getWebhookRouteStatus(k, c, reqLogger)
-<<<<<<< HEAD
 	isAdmissionControllerWebhookReady, _ := getAdmissionControllerWebhookStatus(k, c, reqLogger)
 	
-=======
-
->>>>>>> e00d3da0
 	// Set the overall status.
 	isKabaneroReady := isCollectionControllerReady &&
 		isTektonReady &&
