package kabaneroplatform

import (
	"context"
	"encoding/json"
	"fmt"
	"strings"
	"time"

	"github.com/go-logr/logr"
	kabanerov1alpha1 "github.com/kabanero-io/kabanero-operator/pkg/apis/kabanero/v1alpha1"
	kabanerov1alpha2 "github.com/kabanero-io/kabanero-operator/pkg/apis/kabanero/v1alpha2"
	kutils "github.com/kabanero-io/kabanero-operator/pkg/controller/kabaneroplatform/utils"

	"k8s.io/apimachinery/pkg/api/errors"
	"k8s.io/apimachinery/pkg/apis/meta/v1/unstructured"
	"k8s.io/apimachinery/pkg/runtime"
	"k8s.io/apimachinery/pkg/runtime/schema"
	"sigs.k8s.io/controller-runtime/pkg/client"
	"sigs.k8s.io/controller-runtime/pkg/controller"
	"sigs.k8s.io/controller-runtime/pkg/event"
	"sigs.k8s.io/controller-runtime/pkg/handler"
	logf "sigs.k8s.io/controller-runtime/pkg/log"
	"sigs.k8s.io/controller-runtime/pkg/manager"
	"sigs.k8s.io/controller-runtime/pkg/predicate"
	"sigs.k8s.io/controller-runtime/pkg/reconcile"
	"sigs.k8s.io/controller-runtime/pkg/source"
)

var log = logf.Log.WithName("controller_kabaneroplatform")
var ctrlr controller.Controller

// A list of functions driven by the reconciler
type reconcileFunc func(context.Context, *kabanerov1alpha2.Kabanero, client.Client, logr.Logger) error

type reconcileFuncType struct {
	name string
	function reconcileFunc
}

var reconcileFuncs = []reconcileFuncType{
	{name: "collection controller", function: reconcileCollectionController},
	{name: "stack controller", function: reconcileStackController},
	{name: "landing page", function: deployLandingPage},
	{name: "cli service", function: reconcileKabaneroCli},
	{name: "che", function: reconcileChe},
	{name: "events", function: reconcileEvents},
	{name: "sso", function: reconcileSso},
}

// Add creates a new Kabanero Controller and adds it to the Manager. The Manager will set fields on the Controller
// and Start it when the Manager is Started.
func Add(mgr manager.Manager) error {
	return add(mgr, newReconciler(mgr))
}

// newReconciler returns a new reconcile.Reconciler
func newReconciler(mgr manager.Manager) reconcile.Reconciler {
	return &ReconcileKabanero{
		client:          mgr.GetClient(),
		scheme:          mgr.GetScheme(),
		requeueDelayMap: make(map[string]RequeueData)}
}

// add adds a new Controller to mgr with r as the reconcile.Reconciler
func add(mgr manager.Manager, r reconcile.Reconciler) error {
	// Create a new controller
	c, err := controller.New("kabaneroplatform-controller", mgr, controller.Options{Reconciler: r})
	if err != nil {
		return err
	}
	ctrlr = c

	// Watch for changes to primary resource Kabanero
	err = c.Watch(&source.Kind{Type: &kabanerov1alpha2.Kabanero{}}, &handler.EnqueueRequestForObject{})
	if err != nil {
		return err
	}

	// Create a handler
	tH := &handler.EnqueueRequestForOwner{
		IsController: true,
		OwnerType:    &kabanerov1alpha2.Kabanero{},
	}

	// Create predicate
	tPred := predicate.Funcs{
		UpdateFunc: func(e event.UpdateEvent) bool {
			// Returning true only when the metadata generation has changed,
			// allows us to ignore events where only the object status has changed,
			// since the generation is not incremented when only the status changes
			return e.MetaOld.GetGeneration() != e.MetaNew.GetGeneration()
		},
	}

	// Watch Stacks
	err = c.Watch(&source.Kind{Type: &kabanerov1alpha2.Stack{}}, tH, tPred)
	if err != nil {
		return err
	}

	// Watch CheCluster instances.  We watch these so that we can enforce
	// some fields that should not be changed by the user.
	err = watchCheInstance(c)
	if err != nil {
		return err
	}
	
	return nil
}

var _ reconcile.Reconciler = &ReconcileKabanero{}

// ReconcileKabanero reconciles a KabaneroPlatform object
type ReconcileKabanero struct {
	// This client, initialized using mgr.Client() above, is a split client
	// that reads objects from the cache and writes to the apiserver
	client          client.Client
	scheme          *runtime.Scheme
	requeueDelayMap map[string]RequeueData
}

// RequeueData stores information that enables reconcile operations to be retried.
type RequeueData struct {
	delay      int
	futureTime time.Time
}

// Determine if requeue is needed or not.
// If requeue is required set RequeueAfter to 60 seconds the first time.
// After the first time increase RequeueAfter by 60 seconds up to a max of 15 minutes.
func (r *ReconcileKabanero) determineHowToRequeue(ctx context.Context, request reconcile.Request, instance *kabanerov1alpha2.Kabanero, errorMessage string, requeueDelayMap map[string]RequeueData, reqLogger logr.Logger) (reconcile.Result, error) {
	var requeueDelay int
	var localFutureTime time.Time
	requeueData, ok := requeueDelayMap[request.Namespace]
	if !ok {
		requeueDelay = 0
		localFutureTime = time.Now()
		requeueData := RequeueData{requeueDelay, localFutureTime}
		requeueDelayMap[request.Namespace] = requeueData
	} else {
		requeueDelay = requeueData.delay
		localFutureTime = requeueData.futureTime
	}
	currentTime := time.Now()
	// if first time or current time is after the requeue time we requested previously, request a requeue
	if requeueDelay == 0 || currentTime.After(localFutureTime) {
		// only update status if error message changed
		if strings.Compare(errorMessage, instance.Status.KabaneroInstance.Message) != 0 {
			instance.Status.KabaneroInstance.Message = errorMessage
			instance.Status.KabaneroInstance.Ready = "False"
			// Update the kabanero instance status.
			err := r.client.Status().Update(ctx, instance)
			if err != nil {
				reqLogger.Error(err, "Error updating Kabanero status.")
			}
		}
		// increase delay by 60 seconds
		requeueDelay = requeueDelay + 60
		// do not go over 15 minutes
		if requeueDelay >= 900 {
			requeueDelay = 900
		}
		localFutureTime = currentTime.Add(time.Duration(requeueDelay) * time.Second)
		requeueDelayMap[request.Namespace] = RequeueData{requeueDelay, localFutureTime}
		reqLogger.Info(fmt.Sprintf("Reconciling Kabanero requesting requeue in %d seconds", requeueDelay))

		return reconcile.Result{Requeue: true, RequeueAfter: time.Duration(requeueDelay) * time.Second}, nil
	}

	// No requeue
	return reconcile.Result{}, nil

}

// Convert a v1alpha1 Kabanero CR instance, with collection repositories, to v1alpha2
func (r *ReconcileKabanero) convertTo_v1alpha2(kabInstanceUnstructured *unstructured.Unstructured, reqLogger logr.Logger) {
	// First populate a v1alpha1 object from the unstructured
	data, err := kabInstanceUnstructured.MarshalJSON()
	if err != nil {
		reqLogger.Error(err, "Error marshalling unstructured data: ")
		return 
	}

	kabInstanceV1 := &kabanerov1alpha1.Kabanero{}
	err = json.Unmarshal(data, kabInstanceV1)
	if err != nil {
		reqLogger.Error(err, "Error unmarshalling unstructured data to Kabanero v1alpha1: ")
		return
	}

	// Next populate a v1alpha2 object from the unstructured.  We'll keep the common fields.
	kabInstanceV2 := &kabanerov1alpha2.Kabanero{}
	err = json.Unmarshal(data, kabInstanceV2)
	if err != nil {
		reqLogger.Error(err, "Error unmarshalling unstructured data to Kabanero v1alpha2: ")
		return
	}

	// Now convert the collections to stacks
	for _, collectionRepoConfig := range kabInstanceV1.Spec.Collections.Repositories {
		httpsConfig := kabanerov1alpha2.HttpsProtocolFile{Url: collectionRepoConfig.Url, SkipCertVerification: collectionRepoConfig.SkipCertVerification}
		stackRepoConfig := kabanerov1alpha2.RepositoryConfig{Name: collectionRepoConfig.Name, Https: httpsConfig}
		// TODO: Pipelines?
		kabInstanceV2.Spec.Stacks.Repositories = append(kabInstanceV2.Spec.Stacks.Repositories, stackRepoConfig)
	}

	// TODO: Triggers?

	// Write the object back.
	err = r.client.Update(context.TODO(), kabInstanceV2)
	if err != nil {
		reqLogger.Error(err, "Error converting to Kabanero v1alpha2: ")
	}
}

// Reconcile reads that state of the cluster for a Kabanero object and makes changes based on the state read
// and what is in the Kabanero.Spec
// Note:
// The Controller will requeue the Request to be processed again if the returned error is non-nil or
// Result.Requeue is true, otherwise upon completion it will remove the work from the queue.
func (r *ReconcileKabanero) Reconcile(request reconcile.Request) (reconcile.Result, error) {
	ctx := context.Background()

	reqLogger := log.WithValues("Request.Namespace", request.Namespace, "Request.Name", request.Name)
	reqLogger.Info("Reconciling Kabanero")

	// TODO: Retrieve kabanero as unstructured and see if there is a collection hub defined.  If so,
	// convert it, update, and retry.
	kabInstanceUnstructured := &unstructured.Unstructured{}
	kabInstanceUnstructured.SetGroupVersionKind(schema.GroupVersionKind{
		Kind:    "Kabanero",
		Group:   kabanerov1alpha2.SchemeGroupVersion.Group,
		Version: kabanerov1alpha2.SchemeGroupVersion.Version,
	})

	err := r.client.Get(context.TODO(), request.NamespacedName, kabInstanceUnstructured)
	if err != nil {
		if errors.IsNotFound(err) {
			// Request object not found, could have been deleted after reconcile request.
			// Owned objects are automatically garbage collected.
			// Return and don't requeue
			return reconcile.Result{}, nil
		}
		// Error reading the object - requeue the request.
		return reconcile.Result{}, err
	}

	// See about the collection hub...
	_, found, err := unstructured.NestedSlice(kabInstanceUnstructured.Object, "spec", "collections", "repositories")
	if err != nil {
		reqLogger.Error(err, "Unable to parse Kabanero instance for conversion")
	} else {
		if found {
			// Do the conversion
			r.convertTo_v1alpha2(kabInstanceUnstructured, reqLogger)
			return reconcile.Result{}, nil // Will run again since we changed the object
		}
	}
	
	// Fetch the Kabanero instance
	instance := &kabanerov1alpha2.Kabanero{}
	err = r.client.Get(context.TODO(), request.NamespacedName, instance)
	if err != nil {
		if errors.IsNotFound(err) {
			// Request object not found, could have been deleted after reconcile request.
			// Owned objects are automatically garbage collected.
			// Return and don't requeue
			return reconcile.Result{}, nil
		}
		// Error reading the object - requeue the request.
		return reconcile.Result{}, err
	}

	// Initializes dependency data
	initializeDependencies(instance)

	// Process kabanero instance deletion logic.
	beingDeleted, err := processDeletion(ctx, instance, r.client, reqLogger)
	if err != nil {
		return reconcile.Result{}, err
	}

	if beingDeleted {
		return reconcile.Result{}, nil
	}

	// Reconcile the admission controller webhook
	err = reconcileAdmissionControllerWebhook(ctx, instance, r.client, reqLogger)
	if err != nil {
		reqLogger.Error(err, "Error reconciling kabanero-admission-controller-webhook")
		return reconcile.Result{}, err
	}

	// Wait for the admission controller webhook to be ready before we try
	// to deploy the featured collections.
	isAdmissionControllerWebhookReady, _ := getAdmissionControllerWebhookStatus(instance, r.client, reqLogger)
	if isAdmissionControllerWebhookReady == false {
		processStatus(ctx, request, instance, r.client, reqLogger)
		return reconcile.Result{Requeue: true, RequeueAfter: 10 * time.Second}, nil
	}

	// Iterate the components and try to reconcile.  If something goes wrong,
	// update the status and try again later.
	for _, component := range reconcileFuncs {
		err = component.function(ctx, instance, r.client, reqLogger)
		if err != nil {
			reqLogger.Error(err, fmt.Sprintf("Error deploying %v.", component.name))
			processStatus(ctx, request, instance, r.client, reqLogger)
			return reconcile.Result{}, err
		}
	}
	
	// Deploy feature collection resources.
	err = reconcileFeaturedStacks(ctx, instance, r.client)
	if err != nil {
		reqLogger.Error(err, "Error reconciling featured stacks.")
		processStatus(ctx, request, instance, r.client, reqLogger)
		return r.determineHowToRequeue(ctx, request, instance, err.Error(), r.requeueDelayMap, reqLogger)
	}

	// things worked reset requeue data
	r.requeueDelayMap[request.Namespace] = RequeueData{0, time.Now()}
<<<<<<< HEAD

	// Deploy the kabanero landing page
	err = deployLandingPage(instance, r.client)
	if err != nil {
		reqLogger.Error(err, "Error deploying the kabanero landing page.")
		return reconcile.Result{}, err
	}

	// Reconcile the Kabanero CLI.
	err = reconcileKabaneroCli(ctx, instance, r.client, reqLogger)
	if err != nil {
		reqLogger.Error(err, "Error reconciling the Kabanero CLI.")
		return reconcile.Result{}, err
	}

	// Reconcile codeready-workspaces.
	err = reconcileCRW(ctx, instance, r.client, ctrlr)
	if err != nil {
		reqLogger.Error(err, "Error reconciling codeready-workspaces.")
		return reconcile.Result{}, err
	}

	// Reconcile kabanero events
	err = reconcileEvents(ctx, instance, r.client, reqLogger)
	if err != nil {
		reqLogger.Error(err, "Error reconciling kabanero-events")
		return reconcile.Result{}, err
	}

	// Reconcile the SSO server
	err = reconcileSso(ctx, instance, r.client, reqLogger)
	if err != nil {
		reqLogger.Error(err, "Error reconciling SSO")
		return reconcile.Result{}, err
	}
=======
>>>>>>> 086707aa
	
	// Determine the status of the kabanero operator instance and set it.
	isReady, err := processStatus(ctx, request, instance, r.client, reqLogger)
	if err != nil {
		reqLogger.Error(err, "Error updating the status.")
		return reconcile.Result{}, err
	}

	// If all resource dependencies are not in the ready state, reconcile again in 60 seconds.
	if !isReady {
		return reconcile.Result{Requeue: true, RequeueAfter: 60 * time.Second}, err
	}

	return reconcile.Result{}, nil
}

// Drives kabanero instance deletion processing. This includes creating a finalizer, handling
// kabanero instance cleanup logic, and finalizer removal.
func processDeletion(ctx context.Context, k *kabanerov1alpha2.Kabanero, client client.Client, reqLogger logr.Logger) (bool, error) {
	// The kabanero instance is not deleted. Create a finalizer if it was not created already.
	kabaneroFinalizer := "kabanero.io.kabanero-operator"
	foundFinalizer := isFinalizerInList(k, kabaneroFinalizer)
	beingDeleted := !k.ObjectMeta.DeletionTimestamp.IsZero()
	if !beingDeleted {
		if !foundFinalizer {
			k.ObjectMeta.Finalizers = append(k.ObjectMeta.Finalizers, kabaneroFinalizer)
			// Need to cache the Group/Version/Kind here because the Update call
			// will clear them.  This is fixed in controller-runtime v0.2.0 /
			// operator-sdk 0.11.0.  TODO
			gvk := k.GroupVersionKind()
			err := client.Update(ctx, k)
			if err != nil {
				reqLogger.Error(err, "Unable to set the kabanero operator finalizer.")
				return beingDeleted, err
			}
			k.SetGroupVersionKind(gvk)
		}

		return beingDeleted, nil
	}

	// The instance is being deleted.
	if foundFinalizer {
		// Drive kabanero cleanup processing.
		err := cleanup(ctx, k, client, reqLogger)
		if err != nil {
			reqLogger.Error(err, "Error during cleanup processing.")
			return beingDeleted, err
		}

		// Remove the finalizer entry from the instance.
		var newFinalizerList []string
		for _, finalizer := range k.ObjectMeta.Finalizers {
			if finalizer == kabaneroFinalizer {
				continue
			}
			newFinalizerList = append(newFinalizerList, finalizer)
		}

		k.ObjectMeta.Finalizers = newFinalizerList

		// Need to cache the Group/Version/Kind here because the Update call
		// will clear them.  This is fixed in controller-runtime v0.2.0 /
		// operator-sdk 0.11.0.  TODO
		gvk := k.GroupVersionKind()
		err = client.Update(ctx, k)

		if err != nil {
			reqLogger.Error(err, "Error while attempting to remove the finalizer.")
			return beingDeleted, err
		}

		k.SetGroupVersionKind(gvk)
	}

	return beingDeleted, nil
}

// Handles all cleanup logic for the Kabanero instance.
func cleanup(ctx context.Context, k *kabanerov1alpha2.Kabanero, client client.Client, reqLogger logr.Logger) error {
	// if landing enabled
	if k.Spec.Landing.Enable == nil || (k.Spec.Landing.Enable != nil && *(k.Spec.Landing.Enable) == true) {
		// Remove landing page customizations for the current namespace.
		err := removeWebConsoleCustomization(k, client)
		if err != nil {
			return err
		}
	}

	// Remove the webhook configurations and friends.
	err := cleanupAdmissionControllerWebhook(k, client)
	if err != nil {
		return err
	}

	// Remove the cross-namespace objects that the collection controller uses.
	err = cleanupCollectionController(ctx, k, client)
	if err != nil {
		return err
	}

	// Remove the cross-namespace objects that the stack controller uses.
	err = cleanupStackController(ctx, k, client)
	if err != nil {
		return err
	}

	// Remove resources deployed in support of codeready-workspaces.
	err = deleteCRWOperatorResources(ctx, k, client)
	if err != nil {
		return err
	}

	return nil
}

// Returns true if the kabanero operator instance has the given finalizer defined. False otherwise.
func isFinalizerInList(k *kabanerov1alpha2.Kabanero, finalizer string) bool {
	for _, f := range k.ObjectMeta.Finalizers {
		if f == finalizer {
			return true
		}
	}
	return false
}

// Retrieves Kabanero resource dependencies' readiness status to determine the Kabanero instance readiness status.
// If all resource dependencies are in the ready state, the kabanero instance's readiness status
// is set to true. Otherwise, it is set to false.
func processStatus(ctx context.Context, request reconcile.Request, k *kabanerov1alpha2.Kabanero, c client.Client, reqLogger logr.Logger) (bool, error) {
	errorMessage := "One or more resource dependencies are not ready."
	_, instanceVersion := resolveKabaneroVersion(k)
	k.Status.KabaneroInstance.Version = instanceVersion

	k.Status.KabaneroInstance.Ready = "False"

	// Gather the status of all resource dependencies.
	isCollectionControllerReady, _ := getCollectionControllerStatus(ctx, k, c)
	isStackControllerReady, _ := getStackControllerStatus(ctx, k, c)
	isAppsodyReady, _ := getAppsodyStatus(k, c, reqLogger)
	isTektonReady, _ := getTektonStatus(k, c)
	isServerlessReady, _ := getServerlessStatus(k, c, reqLogger)
	isCliRouteReady, _ := getCliRouteStatus(k, reqLogger, c)
	isKabaneroLandingReady, _ := getKabaneroLandingPageStatus(k, c)
	isKubernetesAppNavigatorReady, _ := getKappnavStatus(k, c)
	isCRWReady, _ := getCRWStatus(ctx, k, c)
	isEventsRouteReady, _ := getEventsRouteStatus(k, c, reqLogger)
	isAdmissionControllerWebhookReady, _ := getAdmissionControllerWebhookStatus(k, c, reqLogger)
	isSsoReady, _ := getSsoStatus(k, c, reqLogger)
	
	// Set the overall status.
	isKabaneroReady := isCollectionControllerReady &&
		isStackControllerReady &&
		isTektonReady &&
		isServerlessReady &&
		isCliRouteReady &&
		isKabaneroLandingReady &&
		isAppsodyReady &&
		isKubernetesAppNavigatorReady &&
		isCRWReady &&
		isEventsRouteReady &&
		isAdmissionControllerWebhookReady &&
		isSsoReady

	if isKabaneroReady {
		k.Status.KabaneroInstance.Message = ""
		k.Status.KabaneroInstance.Ready = "True"
	} else {
		k.Status.KabaneroInstance.Message = errorMessage
	}

	// Update the kabanero instance status in a retriable manner. The instance may have changed.
	err := kutils.Retry(10, 100*time.Millisecond, func() (bool, error) {
		err := c.Status().Update(ctx, k)
		if err != nil {
			if errors.IsConflict(err) {
				k = &kabanerov1alpha2.Kabanero{}
				err = c.Get(context.TODO(), request.NamespacedName, k)

				if err != nil {
					return false, err
				}

				return false, nil
			}
		}

		return true, nil
	})

	return isKabaneroReady, err
}

// Initializes dependencies.
func initializeDependencies(k *kabanerov1alpha2.Kabanero) {
	// Codeready-workspaces initialization.
	initializeCRW(k)
}<|MERGE_RESOLUTION|>--- conflicted
+++ resolved
@@ -43,7 +43,7 @@
 	{name: "stack controller", function: reconcileStackController},
 	{name: "landing page", function: deployLandingPage},
 	{name: "cli service", function: reconcileKabaneroCli},
-	{name: "che", function: reconcileChe},
+	{name: "CodeReady Workspaces", function: reconcileCRW},
 	{name: "events", function: reconcileEvents},
 	{name: "sso", function: reconcileSso},
 }
@@ -101,7 +101,7 @@
 
 	// Watch CheCluster instances.  We watch these so that we can enforce
 	// some fields that should not be changed by the user.
-	err = watchCheInstance(c)
+	err = watchCRWInstance(c)
 	if err != nil {
 		return err
 	}
@@ -299,7 +299,7 @@
 		processStatus(ctx, request, instance, r.client, reqLogger)
 		return reconcile.Result{Requeue: true, RequeueAfter: 10 * time.Second}, nil
 	}
-
+	
 	// Iterate the components and try to reconcile.  If something goes wrong,
 	// update the status and try again later.
 	for _, component := range reconcileFuncs {
@@ -310,7 +310,7 @@
 			return reconcile.Result{}, err
 		}
 	}
-	
+
 	// Deploy feature collection resources.
 	err = reconcileFeaturedStacks(ctx, instance, r.client)
 	if err != nil {
@@ -321,44 +321,6 @@
 
 	// things worked reset requeue data
 	r.requeueDelayMap[request.Namespace] = RequeueData{0, time.Now()}
-<<<<<<< HEAD
-
-	// Deploy the kabanero landing page
-	err = deployLandingPage(instance, r.client)
-	if err != nil {
-		reqLogger.Error(err, "Error deploying the kabanero landing page.")
-		return reconcile.Result{}, err
-	}
-
-	// Reconcile the Kabanero CLI.
-	err = reconcileKabaneroCli(ctx, instance, r.client, reqLogger)
-	if err != nil {
-		reqLogger.Error(err, "Error reconciling the Kabanero CLI.")
-		return reconcile.Result{}, err
-	}
-
-	// Reconcile codeready-workspaces.
-	err = reconcileCRW(ctx, instance, r.client, ctrlr)
-	if err != nil {
-		reqLogger.Error(err, "Error reconciling codeready-workspaces.")
-		return reconcile.Result{}, err
-	}
-
-	// Reconcile kabanero events
-	err = reconcileEvents(ctx, instance, r.client, reqLogger)
-	if err != nil {
-		reqLogger.Error(err, "Error reconciling kabanero-events")
-		return reconcile.Result{}, err
-	}
-
-	// Reconcile the SSO server
-	err = reconcileSso(ctx, instance, r.client, reqLogger)
-	if err != nil {
-		reqLogger.Error(err, "Error reconciling SSO")
-		return reconcile.Result{}, err
-	}
-=======
->>>>>>> 086707aa
 	
 	// Determine the status of the kabanero operator instance and set it.
 	isReady, err := processStatus(ctx, request, instance, r.client, reqLogger)
