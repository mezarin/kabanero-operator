--- conflicted
+++ resolved
@@ -19,50 +19,9 @@
 		return err
 	}
 
-<<<<<<< HEAD
-	for _, data := range featuredCollectionData {
-		ownerIsController := true
-
-		featured := data.Collections
-		for _, c := range featured {
-			// For each collection, assure that a corresponding resource exists and it is at
-			// the highest level found among the repositories.
-			updateCollection := utils.Update
-			name := types.NamespacedName{
-				Name:      c.Id,
-				Namespace: k.GetNamespace(),
-			}
-
-			collectionResource := &kabanerov1alpha1.Collection{}
-			err := cl.Get(ctx, name, collectionResource)
-			if err != nil {
-				if errors.IsNotFound(err) {
-					// Not found. Need to create it at the highest supported version found
-					// in the repositories. At the same time, set the collection's desiredState
-					// based on the value of the activateDefaultCollections setting specified in the
-					// collection repo section of the kabanero CR instance.
-					desiredState := kabanerov1alpha1.CollectionDesiredStateActive
-					if !data.repositoryConfig.ActivateDefaultCollections {
-						desiredState = kabanerov1alpha1.CollectionDesiredStateInactive
-					}
-
-					updateCollection = utils.Create
-					collectionResource = &kabanerov1alpha1.Collection{
-						ObjectMeta: metav1.ObjectMeta{
-							Name:      c.Id,
-							Namespace: k.GetNamespace(),
-							OwnerReferences: []metav1.OwnerReference{
-								metav1.OwnerReference{
-									APIVersion: k.TypeMeta.APIVersion,
-									Kind:       k.TypeMeta.Kind,
-									Name:       k.ObjectMeta.Name,
-									UID:        k.ObjectMeta.UID,
-									Controller: &ownerIsController,
-								},
-=======
 	// Each key is a collection id.  Get that Collection CR instance and see if the versions are set correctly.
 	for key, value := range collectionMap {
-		updateCollection := cl.Update
+		updateCollection := utils.Update
 		name := types.NamespacedName{
 			Name:      key,
 			Namespace: k.GetNamespace(),
@@ -73,7 +32,7 @@
 		if err != nil {
 			if errors.IsNotFound(err) {
 				// Not found. Need to create it.
-				updateCollection = cl.Create
+				updateCollection = utils.Create
 				ownerIsController := true
 				collectionResource = &kabanerov1alpha1.Collection{
 					ObjectMeta: metav1.ObjectMeta{
@@ -86,7 +45,6 @@
 								Name:       k.ObjectMeta.Name,
 								UID:        k.ObjectMeta.UID,
 								Controller: &ownerIsController,
->>>>>>> cbf13906
 							},
 						},
 					},
@@ -116,21 +74,13 @@
 				}
 			}
 
-<<<<<<< HEAD
-			collectionResource.Spec.Version = findMaxVersionCollectionWithId(featured, c.Id)
-			collectionResource.Spec.RepositoryUrl = data.repositoryConfig.Url
-			err = updateCollection(cl, ctx, collectionResource)
-			if err != nil {
-				return err
-=======
 			if foundVersion == false {
 				collectionResource.Spec.Versions = append(collectionResource.Spec.Versions, collection)
->>>>>>> cbf13906
 			}
 		}
 
 		// Update the CR instance with the new version information.
-		err = updateCollection(ctx, collectionResource)
+		err = updateCollection(cl, ctx, collectionResource)
 		if err != nil {
 			return err
 		}
