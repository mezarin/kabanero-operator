package collection

import (
	"fmt"
	"testing"

	"github.com/google/go-cmp/cmp"
	kabanerov1alpha1 "github.com/kabanero-io/kabanero-operator/pkg/apis/kabanero/v1alpha1"
	kabanerov1alpha2 "github.com/kabanero-io/kabanero-operator/pkg/apis/kabanero/v1alpha2"
	metav1 "k8s.io/apimachinery/pkg/apis/meta/v1"
)

var cPipelines []kabanerov1alpha1.PipelineStatus = []kabanerov1alpha1.PipelineStatus{
	{Name: "commonPipeline", Url: "http://pipelinelink", Digest: "abc121cba"}}

var cImages []kabanerov1alpha1.Image = []kabanerov1alpha1.Image{
	{Id: "a1b22b1a", Image: "some/pipeline:1.2.3"}}

var cInstance *kabanerov1alpha1.Collection = &kabanerov1alpha1.Collection{
	ObjectMeta: metav1.ObjectMeta{
		Name:      "java-microprofile",
		Namespace: "Kabanero",
		OwnerReferences: []metav1.OwnerReference{
			metav1.OwnerReference{
				APIVersion: "a/1",
				Kind:       "Kabanero",
				Name:       "kabanero",
				UID:        "1234567890",
			},
		},
	},
	Spec: kabanerov1alpha1.CollectionSpec{
		Name:                 "java-microprofile",
		Version:              "1.2.3",
		RepositoryUrl:        "https://java-microprofile",
		SkipCertVerification: true,
		DesiredState:         "active",
		Versions: []kabanerov1alpha1.CollectionVersion{
			{
				Version:              "1.2.3",
				RepositoryUrl:        "https://java-microprofile/1.2.3",
				SkipCertVerification: true,
				DesiredState:         "active",
			},
			{
				Version:              "4.5.6",
				RepositoryUrl:        "https://java-microprofile/4.5.6",
				SkipCertVerification: true,
				DesiredState:         "active",
			}},
	},
	Status: kabanerov1alpha1.CollectionStatus{
		Status:          "active",
		ActivePipelines: cPipelines,
		Images:          cImages,
		Versions: []kabanerov1alpha1.CollectionVersionStatus{
			{
				Version:   "1.2.3",
				Pipelines: cPipelines,
				Images:    cImages,
			},
			{
				Version:   "4.5.6",
				Pipelines: cPipelines,
				Images:    cImages,
			},
		},
	},
}

var sInstance *kabanerov1alpha2.Stack = &kabanerov1alpha2.Stack{
	ObjectMeta: metav1.ObjectMeta{
		Name:      "java-microprofile",
		Namespace: "Kabanero",
		OwnerReferences: []metav1.OwnerReference{
			metav1.OwnerReference{
				APIVersion: "a/1",
				Kind:       "Kabanero",
				Name:       "kabanero",
				UID:        "1234567890",
			},
		},
	},
	Spec: kabanerov1alpha2.StackSpec{
		Name: "java-microprofile",
		Versions: []kabanerov1alpha2.StackVersion{
			{
				Version:              "1.2.3",
				SkipCertVerification: true,
				DesiredState:         "active",
				Pipelines:            []kabanerov1alpha2.PipelineSpec{{Id: "commonPipeline", Sha256: "abc121cba", Url: "http://pipelinelink"}},
				Images:               []kabanerov1alpha2.Image{{Id: "a1b22b1a", Image: "some/pipeline:1.2.3"}},
			},
			{
				Version:              "4.5.6",
				SkipCertVerification: true,
				DesiredState:         "active",
				Pipelines:            []kabanerov1alpha2.PipelineSpec{{Id: "commonPipeline", Sha256: "abc121cba", Url: "http://pipelinelink"}},
				Images:               []kabanerov1alpha2.Image{{Id: "a1b22b1a", Image: "some/pipeline:1.2.3"}},
			},
		},
	},
}

var kInstance *kabanerov1alpha1.Kabanero = &kabanerov1alpha1.Kabanero{
	TypeMeta: metav1.TypeMeta{Kind: "Kabanero",
		APIVersion: "a/1"},
	ObjectMeta: metav1.ObjectMeta{Name: "kabanero", UID: "1234567890"},
	Spec: kabanerov1alpha1.KabaneroSpec{
		Version: "4.5.6",
		Collections: kabanerov1alpha1.InstanceCollectionConfig{
			Repositories: []kabanerov1alpha1.RepositoryConfig{{
				Name:                       "incubator",
				Url:                        "https://github.com/kabanero-io/collections/releases/download/0.4.0/kabanero-index.yaml",
				ActivateDefaultCollections: true,
				SkipCertVerification:       false,
			}},
		},
	},
}

var r *ReconcileCollection = &ReconcileCollection{indexResolver: ResolveIndex}

// Tests a fully deployed collection (status filled in) conversion to stack structure.
func TestConvertNormalCollectionToStack(t *testing.T) {

	expectedStack := *sInstance
	stack, err := r.convertCollectionToStack(kInstance, cInstance)

	if err != nil {
<<<<<<< HEAD
		rw.WriteHeader(http.StatusNotFound)
	} else {
		rw.Write(d)
	}
}

type fileInfo struct {
	name   string
	sha256 string
}

const (
	myuid    = "MYUID"
	otheruid = "OTHERUID"
)

var basicPipeline = fileInfo{
	name:   "/basic.pipeline.tar.gz",
	sha256: "89277396f1f7083ae4c16633949f45860d164534212720b17f25e438e00f66af"}

var badPipeline = fileInfo{
	name:   "/bad.pipeline.tar.gz",
	sha256: "6e2d419d7971b2ea60148a995914acda4e42c89cc4b38513aeba0aee18c944f3"}

var digest1Pipeline = fileInfo{
	name:   "/digest1.pipeline.tar.gz",
	sha256: "0238ff31f191396ca4bf5e0ebeea323d012d5dbc7e3f0997e1bf66b017228aaf"}

var digest2Pipeline = fileInfo{
	name:   "/digest2.pipeline.tar.gz",
	sha256: "c3f28ffca707942a8b351000722f1aebda080e3706aa006650a29d10f4aa226b"}

var triggerPipeline = fileInfo{
	name:   "/trigger.pipeline.tar.gz",
	sha256: "bba27927b6da1323f264e957c526c4df118d657dd8ad19e08994d70caaf31f73"}

// --------------------------------------------------------------------------------------------------
// Test collection/stack id validation.
// --------------------------------------------------------------------------------------------------
func TestCollectionIDValidation(t *testing.T) {
	collectionResource := kabanerov1alpha1.Collection{
		ObjectMeta: metav1.ObjectMeta{UID: myuid, Namespace: "kabanero"},
		Spec: kabanerov1alpha1.CollectionSpec{
			Name:     "java-microprofile",
			Versions: []kabanerov1alpha1.CollectionVersion{{Version: "0.2.5", DesiredState: "active"}}},
		Status: kabanerov1alpha1.CollectionStatus{},
	}

	defaultImage := Images{Id: "default", Image: "kabanero/kabanero-image:latest"}

	// Test invalid Id ending in "-"
	invalidID := "java-microprofile-"
	desiredCollection := Collection{
		Name:      "Java Microprofile For Cloud Application Development!",
		Id:        invalidID,
		Version:   "1.2.3",
		Pipelines: []Pipelines{{Id: "default", Sha256: basicPipeline.sha256, Url: "http://some/pipe/line/url"}},
		Images:    []Images{defaultImage},
	}

	client := unitTestClient{map[client.ObjectKey][]metav1.OwnerReference{}}
	err := reconcileActiveVersions(&collectionResource, []resolvedCollection{{"http://repo/url", desiredCollection}}, client)

	if err == nil {
		t.Fatal(fmt.Sprintf("An error was expected because collection id %v is invalid. No error was issued.", invalidID))
	} else {
		if !strings.Contains(err.Error(), invalidID) {
			t.Fatal(fmt.Sprintf("The error message should have contained the name of the invalid collection ID: %v. Error: %v", invalidID, err))
		}
	}

	// Test invalid id containing an upper case char.
	invalidID = "java-Microprofile"
	desiredCollection.Id = invalidID
	err = reconcileActiveVersions(&collectionResource, []resolvedCollection{{"http://repo/url", desiredCollection}}, client)

	if err == nil {
		t.Fatal(fmt.Sprintf("An error was expected because collection id %v is invalid. No error was issued.", invalidID))
	} else {
		if !strings.Contains(err.Error(), invalidID) {
			t.Fatal(fmt.Sprintf("The error message should have contained the name of the invalid collection ID: %v. Error: %v", invalidID, err))
		}
	}

	// Test invalid id starting with a number.
	invalidID = "0-java-microprofile"
	desiredCollection.Id = invalidID
	err = reconcileActiveVersions(&collectionResource, []resolvedCollection{{"http://repo/url", desiredCollection}}, client)

	if err == nil {
		t.Fatal(fmt.Sprintf("An error was expected because collection id %v is invalid. No error was issued.", invalidID))
	} else {
		if !strings.Contains(err.Error(), invalidID) {
			t.Fatal(fmt.Sprintf("The error message should have contained the name of the invalid collection ID: %v. Error: %v", invalidID, err))
		}
	}

	// Test invalid id starting with a dot char.
	invalidID = "java-microprofile.1-0"
	desiredCollection.Id = invalidID
	err = reconcileActiveVersions(&collectionResource, []resolvedCollection{{"http://repo/url", desiredCollection}}, client)

	if err == nil {
		t.Fatal(fmt.Sprintf("An error was expected because collection id %v is invalid. No error was issued.", invalidID))
	} else {
		if !strings.Contains(err.Error(), invalidID) {
			t.Fatal(fmt.Sprintf("The error message should have contained the name of the invalid collection ID: %v. Error: %v", invalidID, err))
		}
	}

	// Test invalid id starting with invalid chars.
	invalidID = "java#-microprofile@1-0"
	desiredCollection.Id = invalidID
	err = reconcileActiveVersions(&collectionResource, []resolvedCollection{{"http://repo/url", desiredCollection}}, client)

	if err == nil {
		t.Fatal(fmt.Sprintf("An error was expected because collection id %v is invalid. No error was issued.", invalidID))
	} else {
		if !strings.Contains(err.Error(), invalidID) {
			t.Fatal(fmt.Sprintf("The error message should have contained the name of the invalid collection ID: %v. Error: %v", invalidID, err))
		}
=======
		t.Fatal(err)
	}

	if stack.ObjectMeta.Name != expectedStack.ObjectMeta.Name {
		t.Fatal(fmt.Sprintf("The expected stack.ObjectMeta.Name does not match resulting stack.ObjectMeta.Name. Converted: %v. Expected: %v", stack.ObjectMeta.Name, expectedStack.ObjectMeta.Name))
>>>>>>> 016f5792
	}
	if stack.ObjectMeta.Namespace != expectedStack.ObjectMeta.Namespace {
		t.Fatal(fmt.Sprintf("The expected stack.ObjectMeta.Namespace does not match resulting stack.ObjectMeta.Namespace. Converted: %v. Expected: %v", stack.ObjectMeta.Namespace, expectedStack.ObjectMeta.Namespace))
	}
	if len(stack.ObjectMeta.OwnerReferences) != 1 {
		t.Fatal(fmt.Sprintf("The resulting stack.ObjectMeta.OwnerReferences does not contain an owner entry. It should have one."))
	}
	if stack.ObjectMeta.OwnerReferences[0].Kind != kInstance.TypeMeta.Kind {
		t.Fatal(fmt.Sprintf("The resulting stack.ObjectMeta.OwnerReferences[0].Kind does not match expected kInstance.TypeMeta.Kind. Converted %v. Expected %v", stack.ObjectMeta.OwnerReferences[0].Kind, kInstance.TypeMeta.Kind))
	}
	if stack.ObjectMeta.OwnerReferences[0].UID != kInstance.ObjectMeta.UID {
		t.Fatal(fmt.Sprintf("The resulting stack.ObjectMeta.OwnerReferences[0].UID does not match expected kInstance.ObjectMeta.UID. Converted %v. Expected %v", stack.ObjectMeta.OwnerReferences[0].UID, kInstance.ObjectMeta.UID))
	}
	if !cmp.Equal(stack.Spec, expectedStack.Spec) {
		t.Fatal(fmt.Sprintf("The expected stack and resulting stack are not the same. Coverted: %v. Expected: %v", stack, expectedStack))
	}
}

// Tests the conversion of a collection resource with no versions[].
func TestConvertCollectionNoVersionsToStack(t *testing.T) {
	expectedStack := sInstance.DeepCopy()
	expectedStack.Spec.Versions = []kabanerov1alpha2.StackVersion{
		{
			Version:              "1.2.3",
			SkipCertVerification: true,
			DesiredState:         "active",
			Pipelines:            []kabanerov1alpha2.PipelineSpec{{Id: "commonPipeline", Sha256: "abc121cba", Url: "http://pipelinelink"}},
			Images:               []kabanerov1alpha2.Image{{Id: "a1b22b1a", Image: "some/pipeline:1.2.3"}},
		}}
	tc := cInstance.DeepCopy()
	tc.Spec.Versions = nil

	stack, err := r.convertCollectionToStack(kInstance, tc)
	if err != nil {
		t.Fatal(err)
	}

	if stack.ObjectMeta.Name != expectedStack.ObjectMeta.Name {
		t.Fatal(fmt.Sprintf("The expected stack.ObjectMeta.Name does not match resulting stack.ObjectMeta.Name. Converted: %v. Expected: %v", stack.ObjectMeta.Name, expectedStack.ObjectMeta.Name))
	}
	if stack.ObjectMeta.Namespace != expectedStack.ObjectMeta.Namespace {
		t.Fatal(fmt.Sprintf("The expected stack.ObjectMeta.Namespace does not match resulting stack.ObjectMeta.Namespace. Converted: %v. Expected: %v", stack.ObjectMeta.Namespace, expectedStack.ObjectMeta.Namespace))
	}
	if len(stack.ObjectMeta.OwnerReferences) != 1 {
		t.Fatal(fmt.Sprintf("The resulting stack.ObjectMeta.OwnerReferences does not contain an owner entry. It should have one."))
	}
	if stack.ObjectMeta.OwnerReferences[0].Kind != kInstance.TypeMeta.Kind {
		t.Fatal(fmt.Sprintf("The resulting stack.ObjectMeta.OwnerReferences[0].Kind does not match expected kInstance.TypeMeta.Kind. Converted %v. Expected %v", stack.ObjectMeta.OwnerReferences[0].Kind, kInstance.TypeMeta.Kind))
	}
	if stack.ObjectMeta.OwnerReferences[0].UID != kInstance.ObjectMeta.UID {
		t.Fatal(fmt.Sprintf("The resulting stack.ObjectMeta.OwnerReferences[0].UID does not match expected kInstance.ObjectMeta.UID. Converted %v. Expected %v", stack.ObjectMeta.OwnerReferences[0].UID, kInstance.ObjectMeta.UID))
	}
	if !cmp.Equal(stack.Spec, expectedStack.Spec) {
		t.Fatal(fmt.Sprintf("The expected stack and resulting stack are not the same. Coverted: %v. Expected: %v", stack, expectedStack))
	}
}

// Tests the conversion of a collection resource where both versions do not have pipelines and images in the status section.
// The pipeline and image data are obtained from the kabnanero instance's index URL.
func TestConvertToStackUsingCollectionWithEmptyPipelineAndImageAllVersions(t *testing.T) {
	expectedStack := *sInstance
	tc := cInstance.DeepCopy()
	tc.Status.ActivePipelines = nil
	tc.Status.Images = nil
	tc.Spec.Version = "0.2.19"
	tc.Status.Versions[0].Pipelines = nil
	tc.Status.Versions[0].Images = nil
	tc.Spec.Versions[0].Version = "0.2.19"
	tc.Status.Versions[1].Pipelines = nil
	tc.Status.Versions[1].Images = nil
	tc.Spec.Versions[1].Version = "0.2.19"

	stack, err := r.convertCollectionToStack(kInstance, tc)
	if err != nil {
		t.Fatal(err)
	}

	if stack.ObjectMeta.Name != expectedStack.ObjectMeta.Name {
		t.Fatal(fmt.Sprintf("The expected stack.ObjectMeta.Name does not match resulting stack.ObjectMeta.Name. Converted: %v. Expected: %v", stack.ObjectMeta.Name, expectedStack.ObjectMeta.Name))
	}
	if stack.ObjectMeta.Namespace != expectedStack.ObjectMeta.Namespace {
		t.Fatal(fmt.Sprintf("The expected stack.ObjectMeta.Namespace does not match resulting stack.ObjectMeta.Namespace. Converted: %v. Expected: %v", stack.ObjectMeta.Namespace, expectedStack.ObjectMeta.Namespace))
	}
	if len(stack.ObjectMeta.OwnerReferences) != 1 {
		t.Fatal(fmt.Sprintf("The resulting stack.ObjectMeta.OwnerReferences does not contain an owner entry. It should have one."))
	}
	if stack.ObjectMeta.OwnerReferences[0].Kind != kInstance.TypeMeta.Kind {
		t.Fatal(fmt.Sprintf("The resulting stack.ObjectMeta.OwnerReferences[0].Kind does not match expected kInstance.TypeMeta.Kind. Converted %v. Expected %v", stack.ObjectMeta.OwnerReferences[0].Kind, kInstance.TypeMeta.Kind))
	}
	if stack.ObjectMeta.OwnerReferences[0].UID != kInstance.ObjectMeta.UID {
		t.Fatal(fmt.Sprintf("The resulting stack.ObjectMeta.OwnerReferences[0].UID does not match expected kInstance.ObjectMeta.UID. Converted %v. Expected %v", stack.ObjectMeta.OwnerReferences[0].UID, kInstance.ObjectMeta.UID))
	}

	// This version of the collection had no status.
	if len(stack.Spec.Versions[0].Images) == 0 {
		t.Fatal(fmt.Sprintf("The resulting stack.Spec.Versions[0].Images array is empty. An entry was expected."))
	}
	if stack.Spec.Versions[0].Images[0].Id != "java-microprofile" {
		t.Fatal(fmt.Sprintf("The resulting stack.Spec.Versions[0].Images[0].Id is not java-microprofile as expected. It instead shows: " + stack.Spec.Versions[0].Images[0].Id))
	}

	if len(stack.Spec.Versions[0].Pipelines) == 0 {
		t.Fatal(fmt.Sprintf("The resulting stack.Spec.Versions[0].Pipelines array is empty. An entry was expected."))
	}
	if stack.Spec.Versions[0].Pipelines[0].Id != "default" {
		t.Fatal(fmt.Sprintf("The resulting stack.Spec.Versions[0].Pipelines[0].Id is not default as expected. It instead shows: " + stack.Spec.Versions[0].Pipelines[0].Id))
	}

	// This version of the collection had a status.
	if len(stack.Spec.Versions[1].Images) == 0 {
		t.Fatal(fmt.Sprintf("The resulting stack.Spec.Versions[1].Images array is empty. An entry was expected."))
	}
	if stack.Spec.Versions[1].Images[0].Id != "java-microprofile" {
		t.Fatal(fmt.Sprintf("The resulting stack.Spec.Versions[1].Images[0].Id is not java-microprofile as expected. It instead shows: " + stack.Spec.Versions[0].Images[0].Id))
	}

	if len(stack.Spec.Versions[1].Pipelines) == 0 {
		t.Fatal(fmt.Sprintf("The resulting stack.Spec.Versions[1].Pipelines array is empty. An entry was expected."))
	}
	if stack.Spec.Versions[1].Pipelines[0].Id != "default" {
		t.Fatal(fmt.Sprintf("The resulting stack.Spec.Versions[1].Pipelines[0].Id is not default as expected. It instead shows: " + stack.Spec.Versions[0].Pipelines[0].Id))
	}
}

// Tests the conversion of a collection resource where one version does not have pipelines and images in the status section.
// The pipeline and image data are obtained from the kabnanero instance's index URL.
// The second version has pipeline and image entries defined in the status section. The data is taken from the status.
func TestConvertToStackUsingCollectionWithOneVersionHasEmptyPipelineAndImage(t *testing.T) {
	expectedStack := *sInstance
	tc := cInstance.DeepCopy()
	tc.Status.ActivePipelines = nil
	tc.Status.Images = nil
	tc.Spec.Version = "0.2.19"
	tc.Status.Versions[0].Pipelines = nil
	tc.Status.Versions[0].Images = nil
	tc.Spec.Versions[0].Version = "0.2.19"

	stack, err := r.convertCollectionToStack(kInstance, tc)
	if err != nil {
		t.Fatal(err)
	}

	if stack.ObjectMeta.Name != expectedStack.ObjectMeta.Name {
		t.Fatal(fmt.Sprintf("The expected stack.ObjectMeta.Name does not match resulting stack.ObjectMeta.Name. Converted: %v. Expected: %v", stack.ObjectMeta.Name, expectedStack.ObjectMeta.Name))
	}
	if stack.ObjectMeta.Namespace != expectedStack.ObjectMeta.Namespace {
		t.Fatal(fmt.Sprintf("The expected stack.ObjectMeta.Namespace does not match resulting stack.ObjectMeta.Namespace. Converted: %v. Expected: %v", stack.ObjectMeta.Namespace, expectedStack.ObjectMeta.Namespace))
	}
	if len(stack.ObjectMeta.OwnerReferences) != 1 {
		t.Fatal(fmt.Sprintf("The resulting stack.ObjectMeta.OwnerReferences does not contain an owner entry. It should have one."))
	}
	if stack.ObjectMeta.OwnerReferences[0].Kind != kInstance.TypeMeta.Kind {
		t.Fatal(fmt.Sprintf("The resulting stack.ObjectMeta.OwnerReferences[0].Kind does not match expected kInstance.TypeMeta.Kind. Converted %v. Expected %v", stack.ObjectMeta.OwnerReferences[0].Kind, kInstance.TypeMeta.Kind))
	}
	if stack.ObjectMeta.OwnerReferences[0].UID != kInstance.ObjectMeta.UID {
		t.Fatal(fmt.Sprintf("The resulting stack.ObjectMeta.OwnerReferences[0].UID does not match expected kInstance.ObjectMeta.UID. Converted %v. Expected %v", stack.ObjectMeta.OwnerReferences[0].UID, kInstance.ObjectMeta.UID))
	}

	// This version of the collection had no status.
	if len(stack.Spec.Versions[0].Images) == 0 {
		t.Fatal(fmt.Sprintf("The resulting stack.Spec.Versions[0].Images array is empty. An entry was expected."))
	}
	if stack.Spec.Versions[0].Images[0].Id != "java-microprofile" {
		t.Fatal(fmt.Sprintf("The resulting stack.Spec.Versions[0].Images[0].Id is not java-microprofile as expected. It instead shows: " + stack.Spec.Versions[0].Images[0].Id))
	}

	if len(stack.Spec.Versions[0].Pipelines) == 0 {
		t.Fatal(fmt.Sprintf("The resulting stack.Spec.Versions[0].Pipelines array is empty. An entry was expected."))
	}
	if stack.Spec.Versions[0].Pipelines[0].Id != "default" {
		t.Fatal(fmt.Sprintf("The resulting stack.Spec.Versions[0].Pipelines[0].Id is not default as expected. It instead shows: " + stack.Spec.Versions[0].Pipelines[0].Id))
	}

	// This version of the collection had a status.
	if len(stack.Spec.Versions[1].Images) == 0 {
		t.Fatal(fmt.Sprintf("The resulting stack.Spec.Versions[1].Images array is empty. An entry was expected."))
	}
	if stack.Spec.Versions[1].Images[0].Id != "a1b22b1a" {
		t.Fatal(fmt.Sprintf("The resulting stack.Spec.Versions[1].Images[0].Id is not a1b22b1a as expected. It instead shows: " + stack.Spec.Versions[0].Images[0].Id))
	}

	if len(stack.Spec.Versions[1].Pipelines) == 0 {
		t.Fatal(fmt.Sprintf("The resulting stack.Spec.Versions[1].Pipelines array is empty. An entry was expected."))
	}
	if stack.Spec.Versions[1].Pipelines[0].Id != "commonPipeline" {
		t.Fatal(fmt.Sprintf("The resulting stack.Spec.Versions[1].Pipelines[0].Id is not commonPipeline as expected. It instead shows: " + stack.Spec.Versions[0].Pipelines[0].Id))
	}
}

// Tests the conversion of a collection with no Images and Pipelines defined and the index.yaml does not
// contain the version of the collection. The collection to stack conversion should fail.
func TestConvertToStackUsingCollectionWithEmptyPipelineAndImageVersionNotFound(t *testing.T) {
	tc := cInstance.DeepCopy()
	tc.Status.ActivePipelines = nil
	tc.Status.Images = nil
	tc.Status.Versions[0].Pipelines = nil
	tc.Status.Versions[0].Images = nil

	stack, err := r.convertCollectionToStack(kInstance, tc)
	if err == nil {
		t.Fatal("An error was expected to be thrown because the index did not contain a stack with the name specified in the collection.")
	}
	if stack != nil {
		t.Fatal("A nil stack was expected because there was an error. Instead, the following was found stack was found: ", stack)
	}
}

// Tests the conversion of a collection with inactive status and a name that could not be found in the index.yaml
// associated with the kabanero instance.
func TestConvertToStackUsingCollectionWithInactiveStateAndUnknownStack(t *testing.T) {
	tc := cInstance.DeepCopy()
	tc.Status.Status = "inactive"
	tc.ObjectMeta.Name = "someBogusName"
	tc.Spec.Name = "someBogusName"
	stack, err := r.convertCollectionToStack(kInstance, tc)
	if err == nil {
		t.Fatal("An error was expected to be thrown because the index did not contain a stack with the name specified in the collection.")
	}
	if stack != nil {
		t.Fatal("A nil stack was expected because there was an error. Instead, the following was found stack was found: ", stack)
	}
}<|MERGE_RESOLUTION|>--- conflicted
+++ resolved
@@ -26,9 +26,9 @@
 				Kind:       "Kabanero",
 				Name:       "kabanero",
 				UID:        "1234567890",
-			},
-		},
-	},
+						},
+					},
+						},
 	Spec: kabanerov1alpha1.CollectionSpec{
 		Name:                 "java-microprofile",
 		Version:              "1.2.3",
@@ -41,14 +41,14 @@
 				RepositoryUrl:        "https://java-microprofile/1.2.3",
 				SkipCertVerification: true,
 				DesiredState:         "active",
-			},
+					},
 			{
 				Version:              "4.5.6",
 				RepositoryUrl:        "https://java-microprofile/4.5.6",
 				SkipCertVerification: true,
 				DesiredState:         "active",
 			}},
-	},
+					},
 	Status: kabanerov1alpha1.CollectionStatus{
 		Status:          "active",
 		ActivePipelines: cPipelines,
@@ -58,7 +58,7 @@
 				Version:   "1.2.3",
 				Pipelines: cPipelines,
 				Images:    cImages,
-			},
+				},
 			{
 				Version:   "4.5.6",
 				Pipelines: cPipelines,
@@ -69,38 +69,38 @@
 }
 
 var sInstance *kabanerov1alpha2.Stack = &kabanerov1alpha2.Stack{
-	ObjectMeta: metav1.ObjectMeta{
-		Name:      "java-microprofile",
-		Namespace: "Kabanero",
-		OwnerReferences: []metav1.OwnerReference{
-			metav1.OwnerReference{
-				APIVersion: "a/1",
-				Kind:       "Kabanero",
-				Name:       "kabanero",
+		ObjectMeta: metav1.ObjectMeta{
+			Name:      "java-microprofile",
+			Namespace: "Kabanero",
+			OwnerReferences: []metav1.OwnerReference{
+				metav1.OwnerReference{
+					APIVersion: "a/1",
+					Kind:       "Kabanero",
+					Name:       "kabanero",
 				UID:        "1234567890",
+				},
 			},
 		},
-	},
 	Spec: kabanerov1alpha2.StackSpec{
-		Name: "java-microprofile",
+			Name:     "java-microprofile",
 		Versions: []kabanerov1alpha2.StackVersion{
 			{
-				Version:              "1.2.3",
+		Version:   "1.2.3",
 				SkipCertVerification: true,
 				DesiredState:         "active",
 				Pipelines:            []kabanerov1alpha2.PipelineSpec{{Id: "commonPipeline", Sha256: "abc121cba", Url: "http://pipelinelink"}},
 				Images:               []kabanerov1alpha2.Image{{Id: "a1b22b1a", Image: "some/pipeline:1.2.3"}},
-			},
+		},
 			{
 				Version:              "4.5.6",
 				SkipCertVerification: true,
 				DesiredState:         "active",
 				Pipelines:            []kabanerov1alpha2.PipelineSpec{{Id: "commonPipeline", Sha256: "abc121cba", Url: "http://pipelinelink"}},
 				Images:               []kabanerov1alpha2.Image{{Id: "a1b22b1a", Image: "some/pipeline:1.2.3"}},
-			},
-		},
-	},
-}
+		},
+		},
+		},
+	}
 
 var kInstance *kabanerov1alpha1.Kabanero = &kabanerov1alpha1.Kabanero{
 	TypeMeta: metav1.TypeMeta{Kind: "Kabanero",
@@ -116,8 +116,8 @@
 				SkipCertVerification:       false,
 			}},
 		},
-	},
-}
+		},
+	}
 
 var r *ReconcileCollection = &ReconcileCollection{indexResolver: ResolveIndex}
 
@@ -128,135 +128,11 @@
 	stack, err := r.convertCollectionToStack(kInstance, cInstance)
 
 	if err != nil {
-<<<<<<< HEAD
-		rw.WriteHeader(http.StatusNotFound)
-	} else {
-		rw.Write(d)
-	}
-}
-
-type fileInfo struct {
-	name   string
-	sha256 string
-}
-
-const (
-	myuid    = "MYUID"
-	otheruid = "OTHERUID"
-)
-
-var basicPipeline = fileInfo{
-	name:   "/basic.pipeline.tar.gz",
-	sha256: "89277396f1f7083ae4c16633949f45860d164534212720b17f25e438e00f66af"}
-
-var badPipeline = fileInfo{
-	name:   "/bad.pipeline.tar.gz",
-	sha256: "6e2d419d7971b2ea60148a995914acda4e42c89cc4b38513aeba0aee18c944f3"}
-
-var digest1Pipeline = fileInfo{
-	name:   "/digest1.pipeline.tar.gz",
-	sha256: "0238ff31f191396ca4bf5e0ebeea323d012d5dbc7e3f0997e1bf66b017228aaf"}
-
-var digest2Pipeline = fileInfo{
-	name:   "/digest2.pipeline.tar.gz",
-	sha256: "c3f28ffca707942a8b351000722f1aebda080e3706aa006650a29d10f4aa226b"}
-
-var triggerPipeline = fileInfo{
-	name:   "/trigger.pipeline.tar.gz",
-	sha256: "bba27927b6da1323f264e957c526c4df118d657dd8ad19e08994d70caaf31f73"}
-
-// --------------------------------------------------------------------------------------------------
-// Test collection/stack id validation.
-// --------------------------------------------------------------------------------------------------
-func TestCollectionIDValidation(t *testing.T) {
-	collectionResource := kabanerov1alpha1.Collection{
-		ObjectMeta: metav1.ObjectMeta{UID: myuid, Namespace: "kabanero"},
-		Spec: kabanerov1alpha1.CollectionSpec{
-			Name:     "java-microprofile",
-			Versions: []kabanerov1alpha1.CollectionVersion{{Version: "0.2.5", DesiredState: "active"}}},
-		Status: kabanerov1alpha1.CollectionStatus{},
-	}
-
-	defaultImage := Images{Id: "default", Image: "kabanero/kabanero-image:latest"}
-
-	// Test invalid Id ending in "-"
-	invalidID := "java-microprofile-"
-	desiredCollection := Collection{
-		Name:      "Java Microprofile For Cloud Application Development!",
-		Id:        invalidID,
-		Version:   "1.2.3",
-		Pipelines: []Pipelines{{Id: "default", Sha256: basicPipeline.sha256, Url: "http://some/pipe/line/url"}},
-		Images:    []Images{defaultImage},
-	}
-
-	client := unitTestClient{map[client.ObjectKey][]metav1.OwnerReference{}}
-	err := reconcileActiveVersions(&collectionResource, []resolvedCollection{{"http://repo/url", desiredCollection}}, client)
-
-	if err == nil {
-		t.Fatal(fmt.Sprintf("An error was expected because collection id %v is invalid. No error was issued.", invalidID))
-	} else {
-		if !strings.Contains(err.Error(), invalidID) {
-			t.Fatal(fmt.Sprintf("The error message should have contained the name of the invalid collection ID: %v. Error: %v", invalidID, err))
-		}
-	}
-
-	// Test invalid id containing an upper case char.
-	invalidID = "java-Microprofile"
-	desiredCollection.Id = invalidID
-	err = reconcileActiveVersions(&collectionResource, []resolvedCollection{{"http://repo/url", desiredCollection}}, client)
-
-	if err == nil {
-		t.Fatal(fmt.Sprintf("An error was expected because collection id %v is invalid. No error was issued.", invalidID))
-	} else {
-		if !strings.Contains(err.Error(), invalidID) {
-			t.Fatal(fmt.Sprintf("The error message should have contained the name of the invalid collection ID: %v. Error: %v", invalidID, err))
-		}
-	}
-
-	// Test invalid id starting with a number.
-	invalidID = "0-java-microprofile"
-	desiredCollection.Id = invalidID
-	err = reconcileActiveVersions(&collectionResource, []resolvedCollection{{"http://repo/url", desiredCollection}}, client)
-
-	if err == nil {
-		t.Fatal(fmt.Sprintf("An error was expected because collection id %v is invalid. No error was issued.", invalidID))
-	} else {
-		if !strings.Contains(err.Error(), invalidID) {
-			t.Fatal(fmt.Sprintf("The error message should have contained the name of the invalid collection ID: %v. Error: %v", invalidID, err))
-		}
-	}
-
-	// Test invalid id starting with a dot char.
-	invalidID = "java-microprofile.1-0"
-	desiredCollection.Id = invalidID
-	err = reconcileActiveVersions(&collectionResource, []resolvedCollection{{"http://repo/url", desiredCollection}}, client)
-
-	if err == nil {
-		t.Fatal(fmt.Sprintf("An error was expected because collection id %v is invalid. No error was issued.", invalidID))
-	} else {
-		if !strings.Contains(err.Error(), invalidID) {
-			t.Fatal(fmt.Sprintf("The error message should have contained the name of the invalid collection ID: %v. Error: %v", invalidID, err))
-		}
-	}
-
-	// Test invalid id starting with invalid chars.
-	invalidID = "java#-microprofile@1-0"
-	desiredCollection.Id = invalidID
-	err = reconcileActiveVersions(&collectionResource, []resolvedCollection{{"http://repo/url", desiredCollection}}, client)
-
-	if err == nil {
-		t.Fatal(fmt.Sprintf("An error was expected because collection id %v is invalid. No error was issued.", invalidID))
-	} else {
-		if !strings.Contains(err.Error(), invalidID) {
-			t.Fatal(fmt.Sprintf("The error message should have contained the name of the invalid collection ID: %v. Error: %v", invalidID, err))
-		}
-=======
 		t.Fatal(err)
 	}
 
 	if stack.ObjectMeta.Name != expectedStack.ObjectMeta.Name {
 		t.Fatal(fmt.Sprintf("The expected stack.ObjectMeta.Name does not match resulting stack.ObjectMeta.Name. Converted: %v. Expected: %v", stack.ObjectMeta.Name, expectedStack.ObjectMeta.Name))
->>>>>>> 016f5792
 	}
 	if stack.ObjectMeta.Namespace != expectedStack.ObjectMeta.Namespace {
 		t.Fatal(fmt.Sprintf("The expected stack.ObjectMeta.Namespace does not match resulting stack.ObjectMeta.Namespace. Converted: %v. Expected: %v", stack.ObjectMeta.Namespace, expectedStack.ObjectMeta.Namespace))
@@ -273,7 +149,7 @@
 	if !cmp.Equal(stack.Spec, expectedStack.Spec) {
 		t.Fatal(fmt.Sprintf("The expected stack and resulting stack are not the same. Coverted: %v. Expected: %v", stack, expectedStack))
 	}
-}
+	}
 
 // Tests the conversion of a collection resource with no versions[].
 func TestConvertCollectionNoVersionsToStack(t *testing.T) {
@@ -285,7 +161,7 @@
 			DesiredState:         "active",
 			Pipelines:            []kabanerov1alpha2.PipelineSpec{{Id: "commonPipeline", Sha256: "abc121cba", Url: "http://pipelinelink"}},
 			Images:               []kabanerov1alpha2.Image{{Id: "a1b22b1a", Image: "some/pipeline:1.2.3"}},
-		}}
+	}}
 	tc := cInstance.DeepCopy()
 	tc.Spec.Versions = nil
 
@@ -299,20 +175,20 @@
 	}
 	if stack.ObjectMeta.Namespace != expectedStack.ObjectMeta.Namespace {
 		t.Fatal(fmt.Sprintf("The expected stack.ObjectMeta.Namespace does not match resulting stack.ObjectMeta.Namespace. Converted: %v. Expected: %v", stack.ObjectMeta.Namespace, expectedStack.ObjectMeta.Namespace))
-	}
+		}
 	if len(stack.ObjectMeta.OwnerReferences) != 1 {
 		t.Fatal(fmt.Sprintf("The resulting stack.ObjectMeta.OwnerReferences does not contain an owner entry. It should have one."))
-	}
+		}
 	if stack.ObjectMeta.OwnerReferences[0].Kind != kInstance.TypeMeta.Kind {
 		t.Fatal(fmt.Sprintf("The resulting stack.ObjectMeta.OwnerReferences[0].Kind does not match expected kInstance.TypeMeta.Kind. Converted %v. Expected %v", stack.ObjectMeta.OwnerReferences[0].Kind, kInstance.TypeMeta.Kind))
-	}
+			}
 	if stack.ObjectMeta.OwnerReferences[0].UID != kInstance.ObjectMeta.UID {
 		t.Fatal(fmt.Sprintf("The resulting stack.ObjectMeta.OwnerReferences[0].UID does not match expected kInstance.ObjectMeta.UID. Converted %v. Expected %v", stack.ObjectMeta.OwnerReferences[0].UID, kInstance.ObjectMeta.UID))
-	}
+			}
 	if !cmp.Equal(stack.Spec, expectedStack.Spec) {
 		t.Fatal(fmt.Sprintf("The expected stack and resulting stack are not the same. Coverted: %v. Expected: %v", stack, expectedStack))
-	}
-}
+		}
+	}
 
 // Tests the conversion of a collection resource where both versions do not have pipelines and images in the status section.
 // The pipeline and image data are obtained from the kabnanero instance's index URL.
@@ -339,13 +215,13 @@
 	}
 	if stack.ObjectMeta.Namespace != expectedStack.ObjectMeta.Namespace {
 		t.Fatal(fmt.Sprintf("The expected stack.ObjectMeta.Namespace does not match resulting stack.ObjectMeta.Namespace. Converted: %v. Expected: %v", stack.ObjectMeta.Namespace, expectedStack.ObjectMeta.Namespace))
-	}
+		}
 	if len(stack.ObjectMeta.OwnerReferences) != 1 {
 		t.Fatal(fmt.Sprintf("The resulting stack.ObjectMeta.OwnerReferences does not contain an owner entry. It should have one."))
-	}
+		}
 	if stack.ObjectMeta.OwnerReferences[0].Kind != kInstance.TypeMeta.Kind {
 		t.Fatal(fmt.Sprintf("The resulting stack.ObjectMeta.OwnerReferences[0].Kind does not match expected kInstance.TypeMeta.Kind. Converted %v. Expected %v", stack.ObjectMeta.OwnerReferences[0].Kind, kInstance.TypeMeta.Kind))
-	}
+			}
 	if stack.ObjectMeta.OwnerReferences[0].UID != kInstance.ObjectMeta.UID {
 		t.Fatal(fmt.Sprintf("The resulting stack.ObjectMeta.OwnerReferences[0].UID does not match expected kInstance.ObjectMeta.UID. Converted %v. Expected %v", stack.ObjectMeta.OwnerReferences[0].UID, kInstance.ObjectMeta.UID))
 	}
@@ -363,7 +239,7 @@
 	}
 	if stack.Spec.Versions[0].Pipelines[0].Id != "default" {
 		t.Fatal(fmt.Sprintf("The resulting stack.Spec.Versions[0].Pipelines[0].Id is not default as expected. It instead shows: " + stack.Spec.Versions[0].Pipelines[0].Id))
-	}
+}
 
 	// This version of the collection had a status.
 	if len(stack.Spec.Versions[1].Images) == 0 {
@@ -378,8 +254,8 @@
 	}
 	if stack.Spec.Versions[1].Pipelines[0].Id != "default" {
 		t.Fatal(fmt.Sprintf("The resulting stack.Spec.Versions[1].Pipelines[0].Id is not default as expected. It instead shows: " + stack.Spec.Versions[0].Pipelines[0].Id))
-	}
-}
+		}
+		}
 
 // Tests the conversion of a collection resource where one version does not have pipelines and images in the status section.
 // The pipeline and image data are obtained from the kabnanero instance's index URL.
@@ -404,13 +280,13 @@
 	}
 	if stack.ObjectMeta.Namespace != expectedStack.ObjectMeta.Namespace {
 		t.Fatal(fmt.Sprintf("The expected stack.ObjectMeta.Namespace does not match resulting stack.ObjectMeta.Namespace. Converted: %v. Expected: %v", stack.ObjectMeta.Namespace, expectedStack.ObjectMeta.Namespace))
-	}
+		}
 	if len(stack.ObjectMeta.OwnerReferences) != 1 {
 		t.Fatal(fmt.Sprintf("The resulting stack.ObjectMeta.OwnerReferences does not contain an owner entry. It should have one."))
-	}
+		}
 	if stack.ObjectMeta.OwnerReferences[0].Kind != kInstance.TypeMeta.Kind {
 		t.Fatal(fmt.Sprintf("The resulting stack.ObjectMeta.OwnerReferences[0].Kind does not match expected kInstance.TypeMeta.Kind. Converted %v. Expected %v", stack.ObjectMeta.OwnerReferences[0].Kind, kInstance.TypeMeta.Kind))
-	}
+		}
 	if stack.ObjectMeta.OwnerReferences[0].UID != kInstance.ObjectMeta.UID {
 		t.Fatal(fmt.Sprintf("The resulting stack.ObjectMeta.OwnerReferences[0].UID does not match expected kInstance.ObjectMeta.UID. Converted %v. Expected %v", stack.ObjectMeta.OwnerReferences[0].UID, kInstance.ObjectMeta.UID))
 	}
@@ -421,7 +297,7 @@
 	}
 	if stack.Spec.Versions[0].Images[0].Id != "java-microprofile" {
 		t.Fatal(fmt.Sprintf("The resulting stack.Spec.Versions[0].Images[0].Id is not java-microprofile as expected. It instead shows: " + stack.Spec.Versions[0].Images[0].Id))
-	}
+}
 
 	if len(stack.Spec.Versions[0].Pipelines) == 0 {
 		t.Fatal(fmt.Sprintf("The resulting stack.Spec.Versions[0].Pipelines array is empty. An entry was expected."))
@@ -436,15 +312,15 @@
 	}
 	if stack.Spec.Versions[1].Images[0].Id != "a1b22b1a" {
 		t.Fatal(fmt.Sprintf("The resulting stack.Spec.Versions[1].Images[0].Id is not a1b22b1a as expected. It instead shows: " + stack.Spec.Versions[0].Images[0].Id))
-	}
+			}
 
 	if len(stack.Spec.Versions[1].Pipelines) == 0 {
 		t.Fatal(fmt.Sprintf("The resulting stack.Spec.Versions[1].Pipelines array is empty. An entry was expected."))
-	}
+			}
 	if stack.Spec.Versions[1].Pipelines[0].Id != "commonPipeline" {
 		t.Fatal(fmt.Sprintf("The resulting stack.Spec.Versions[1].Pipelines[0].Id is not commonPipeline as expected. It instead shows: " + stack.Spec.Versions[0].Pipelines[0].Id))
-	}
-}
+			}
+			}
 
 // Tests the conversion of a collection with no Images and Pipelines defined and the index.yaml does not
 // contain the version of the collection. The collection to stack conversion should fail.
@@ -458,11 +334,11 @@
 	stack, err := r.convertCollectionToStack(kInstance, tc)
 	if err == nil {
 		t.Fatal("An error was expected to be thrown because the index did not contain a stack with the name specified in the collection.")
-	}
+				}
 	if stack != nil {
 		t.Fatal("A nil stack was expected because there was an error. Instead, the following was found stack was found: ", stack)
-	}
-}
+		}
+	}
 
 // Tests the conversion of a collection with inactive status and a name that could not be found in the index.yaml
 // associated with the kabanero instance.
@@ -477,5 +353,5 @@
 	}
 	if stack != nil {
 		t.Fatal("A nil stack was expected because there was an error. Instead, the following was found stack was found: ", stack)
-	}
-}+		}
+		}