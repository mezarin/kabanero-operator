--- conflicted
+++ resolved
@@ -262,21 +262,14 @@
 	// build and log an error and return.
 	var matchingCollections []resolvedCollection
 	repositories := k.Spec.Collections.Repositories
-<<<<<<< HEAD
-        if len(repositories) == 0 {
-                err = me.New(fmt.Sprintf("No repositories were configured in the Kabanero instance"))
-                r_log.Error(err, "Could not continue without any repositories")
-
-                // Update the status message so the user knows that something needs to be done.
-                c.Status.StatusMessage = "Could not find any configured repositories."
-                return reconcile.Result{Requeue: false, RequeueAfter: 60 * time.Second}, err
-        }
-=======
-	if len(repositories) == 0 {
-		default_url := "https://github.com/kabanero-io/collections/releases/download/v0.1.0/kabanero-index.yaml"
-		repositories = append(repositories, kabanerov1alpha1.RepositoryConfig{Name: "default", Url: default_url})
-	}
->>>>>>> c3c52fc1
+  if len(repositories) == 0 {
+          err = me.New(fmt.Sprintf("No repositories were configured in the Kabanero instance"))
+          r_log.Error(err, "Could not continue without any repositories")
+
+          // Update the status message so the user knows that something needs to be done.
+          c.Status.StatusMessage = "Could not find any configured repositories."
+          return reconcile.Result{Requeue: false, RequeueAfter: 60 * time.Second}, err
+  }
 	
 	for _, repo := range repositories {
 		index, err := r.indexResolver(repo.Url)
